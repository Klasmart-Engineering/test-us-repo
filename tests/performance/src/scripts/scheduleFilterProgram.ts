import { check } from 'k6';
import http from 'k6/http';
<<<<<<< HEAD

=======
>>>>>>> bb2fd9ab

const params = {
    headers: {
        'Content-Type': `application/json`,
    },
};

export default function (roleType?: string) {
    const res = http.get(`${process.env.SCHEDULE_FILTER_PROGRAM_URL}?org_id=${process.env.ORG_ID}` as string, params)
    
    check(res, {
        'SCHEDULE_FILTER_Program - status is 200': () => res.status === 200,
    }, {
        userRoleType: roleType
    });
}<|MERGE_RESOLUTION|>--- conflicted
+++ resolved
@@ -1,9 +1,5 @@
 import { check } from 'k6';
 import http from 'k6/http';
-<<<<<<< HEAD
-
-=======
->>>>>>> bb2fd9ab
 
 const params = {
     headers: {
