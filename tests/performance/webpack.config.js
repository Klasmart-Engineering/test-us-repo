const path = require(`path`);
const Dotenv = require(`dotenv-webpack`);
const { CleanWebpackPlugin } = require(`clean-webpack-plugin`);

module.exports = {
    mode: `production`,
    context: path.join(__dirname, `src`),
    entry: {
        sequentialLogin: `./sequentialLogin.ts`,
        parallelLogin: `./parallelLogin.ts`,
        createUserBasic: `./createUserBasic`,
        createUsersAllRoles: `./createUsersAllRoles`,
        create1kUsers: `./create1kUsers`,
        createUsersParallel: `./createUsersParallel`,
        parallelLanding: `./parallelLanding.ts`,
        parallelLandingSchedule: `./parallelLandingSchedule.ts`,
        getPaginatedUsers: `./getPaginatedUsers.ts`,
        getPaginatedUsersCursor: `./getPaginatedUsersCursor.ts`,
        getPaginatedUsersFilter: `./getPaginatedUsersFilters.ts`,
        getPaginatedUsersMixed: `./getPaginatedUsersMixed.ts`,
        scenario9ASchoolAdmin: `./Scenarios/Scenario 9/scenario9ASchoolAdmin.ts`,
        liveClassPopulate: `./liveClassPopulate.ts`,
        parallelScheduleSearch: `./parallelScheduleSearch.ts`,
        hitLandingHome1: `./hitLandingHome1.ts`,
        hitLandingHome2: `./hitLandingHome2.ts`,
        hitLandingHome3: `./hitLandingHome3.ts`,
        hitLandingHome4: `./hitLandingHome4.ts`,
        hitLandingHome5: `./hitLandingHome5.ts`,
        hitLandingHome6: `./hitLandingHome6.ts`,
        hitLandingHome7: `./hitLandingHome7.ts`,
        hitLandingSchedule1: `./hitLandingSchedule1.ts`,
        hitLandingSchedule2: `./hitLandingSchedule2.ts`,
<<<<<<< HEAD
        hitLandingSchedule3: `./hitLandingSchedule3.ts`,
        liveClassPopulate: `./liveClassPopulate.ts`
=======
>>>>>>> d4e1c177
    },
    output: {
        path: path.join(__dirname, `dist`),
        libraryTarget: `commonjs`,
        filename: `[name].js`,
    },
    resolve: {
        extensions: [ `.ts`, `.js` ],
        modules: [
            path.resolve(__dirname, 'node_modules'),
            path.resolve(__dirname, '../node_modules'),
            'node_modules'
        ]
    },
    module: {
        rules: [
            {
                use: [{ loader: 'babel-loader' }, { loader: 'ts-loader' }],
                test: /\.ts$/,
            },
        ],
    },
    target: `web`,
    externals: /^(k6|https?:\/\/)(\/.*)?/,
    stats: {
        colors: true,
    },
    plugins: [ new CleanWebpackPlugin(), new Dotenv() ],
};<|MERGE_RESOLUTION|>--- conflicted
+++ resolved
@@ -30,11 +30,8 @@
         hitLandingHome7: `./hitLandingHome7.ts`,
         hitLandingSchedule1: `./hitLandingSchedule1.ts`,
         hitLandingSchedule2: `./hitLandingSchedule2.ts`,
-<<<<<<< HEAD
         hitLandingSchedule3: `./hitLandingSchedule3.ts`,
         liveClassPopulate: `./liveClassPopulate.ts`
-=======
->>>>>>> d4e1c177
     },
     output: {
         path: path.join(__dirname, `dist`),
