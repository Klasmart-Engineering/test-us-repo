const path = require(`path`);
const Dotenv = require(`dotenv-webpack`);
const { CleanWebpackPlugin } = require(`clean-webpack-plugin`);

module.exports = {
    mode: `production`,
    context: path.join(__dirname, `src`),
    entry: {
        parallelLogin: `./parallelLogin.ts`,
        createUserBasic: `./createUserBasic`,
        createUsersAllRoles: `./createUsersAllRoles`,
        create1kUsers: `./create1kUsers`,
        createUsersParallel: `./createUsersParallel`,
        parallelLanding: `./parallelLanding.ts`,
        parallelLandingSchedule: `./parallelLandingSchedule.ts`,
        getPaginatedUsers: `./getPaginatedUsers.ts`,
        getPaginatedUsersCursor: `./getPaginatedUsersCursor.ts`,
        getPaginatedUsersFilter: `./getPaginatedUsersFilters.ts`,
        getPaginatedUsersMixed: `./getPaginatedUsersMixed.ts`,
        scenario9ASchoolAdmin: `./Scenarios/Scenario 9/scenario9ASchoolAdmin.ts`,
        liveClassPopulate: `./liveClassPopulate.ts`,
        parallelScheduleSearch: `./parallelScheduleSearch.ts`,
        testEndPointLandingHome1: `./testEndPointLandingHome1.ts`,
        testEndPointLandingHome2: `./testEndPointLandingHome2.ts`,
        testEndPointLandingHome3: `./testEndPointLandingHome3.ts`,
        testEndPointLandingHome4: `./testEndPointLandingHome4.ts`,
        testEndPointLandingHome5: `./testEndPointLandingHome5.ts`,
        testEndPointLandingHome6: `./testEndPointLandingHome6.ts`,
        testEndPointLandingHome7: `./testEndPointLandingHome7.ts`,
        testEndPointLandingSchedule1: `./testEndPointLandingSchedule1.ts`,
        testEndPointLandingSchedule2: `./testEndPointLandingSchedule2.ts`,
        testEndPointLandingSchedule3: `./testEndPointLandingSchedule3.ts`,
        testEndPointLandingSchedule4: `./testEndPointLandingSchedule4.ts`,
        testEndPointLandingSchedule5: `./testEndPointLandingSchedule5.ts`,
        testEndPointLandingSchedule6: `./testEndPointLandingSchedule6.ts`,
        testEndPointLandingSchedule7: `./testEndPointLandingSchedule7.ts`,
        testEndPointLandingSchedule8: `./testEndPointLandingSchedule8.ts`,
        testEndPointLandingOrganization2: `./testEndPointLandingOrganization2.ts`,
        testEndPointLandingOrganization3: `./testEndPointLandingOrganization3.ts`,
        testEndPointLandingOrganization5: `./testEndPointLandingOrganization5.ts`,
        testEndPointLandingUser1: `./testEndPointLandingUser1.ts`,
        testEndPointLandingUser2: `./testEndPointLandingUser2.ts`,
        parallelScheduleFilter: `./parallelScheduleFilter.ts`,
        getRoles: `./getRoles.ts`,
        getRolesPermissions: `./getRolesPermissions.ts`,
        getSchools: `./getSchools.ts`,
        getAgeRanges: `./getAgeRanges.ts`,
        getUsers: `./getUsers.ts`,
<<<<<<< HEAD
        parallelLandingContentLibrary: "./parallelLandingContentLibrary.ts"

=======
        getContentsAuthEdMore: `./getContentsAuthEdMore.ts`,
        getContentsAuthEd: `./getContentsAuthEd.ts`,
        getContentsFolder: `./getContentsFolder.ts`,
        getContentsMe1: `./getContentsMe1.ts`,
        getContentsMe2: `./getContentsMe2.ts`,
        postCreateContent: `./postCreateContent.ts`,
        getMultiUniqueUsersSchedule: `./getMultiUniqueUsersSchedule.ts`
>>>>>>> bb2fd9ab
    },
    output: {
        path: path.join(__dirname, `dist`),
        libraryTarget: `commonjs`,
        filename: `[name].js`,
    },
    resolve: {
        extensions: [ `.ts`, `.js` ],
        modules: [
            path.resolve(__dirname, 'node_modules'),
            path.resolve(__dirname, '../node_modules'),
            'node_modules'
        ]
    },
    module: {
        rules: [
            {
                use: [{ loader: 'babel-loader' }, { loader: 'ts-loader' }],
                test: /\.ts$/,
            },
        ],
    },
    target: `web`,
    externals: /^(k6|https?:\/\/)(\/.*)?/,
    stats: {
        colors: true,
    },
    plugins: [ new CleanWebpackPlugin(), new Dotenv() ],
};<|MERGE_RESOLUTION|>--- conflicted
+++ resolved
@@ -46,10 +46,7 @@
         getSchools: `./getSchools.ts`,
         getAgeRanges: `./getAgeRanges.ts`,
         getUsers: `./getUsers.ts`,
-<<<<<<< HEAD
-        parallelLandingContentLibrary: "./parallelLandingContentLibrary.ts"
-
-=======
+        parallelLandingContentLibrary: "./parallelLandingContentLibrary.ts",
         getContentsAuthEdMore: `./getContentsAuthEdMore.ts`,
         getContentsAuthEd: `./getContentsAuthEd.ts`,
         getContentsFolder: `./getContentsFolder.ts`,
@@ -57,7 +54,6 @@
         getContentsMe2: `./getContentsMe2.ts`,
         postCreateContent: `./postCreateContent.ts`,
         getMultiUniqueUsersSchedule: `./getMultiUniqueUsersSchedule.ts`
->>>>>>> bb2fd9ab
     },
     output: {
         path: path.join(__dirname, `dist`),
