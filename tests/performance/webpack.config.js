--- conflicted
+++ resolved
@@ -58,13 +58,9 @@
         getContentsMe2: `./getContentsMe2.ts`,
         postCreateContent: `./postCreateContent.ts`,
         getMultiUniqueUsersSchedule: `./getMultiUniqueUsersSchedule.ts`,
-<<<<<<< HEAD
         postCreateLessonPlan: `./postCreateLessonPlan.ts`,
-
-=======
         createClass: `./createClass.ts`,
         createClassParallel: `./createClassParallel.ts`,
->>>>>>> f1544bac
     },
     output: {
         path: path.join(__dirname, `dist`),
