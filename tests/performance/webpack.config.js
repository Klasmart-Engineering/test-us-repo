const path = require(`path`);
const Dotenv = require(`dotenv-webpack`);
const { CleanWebpackPlugin } = require(`clean-webpack-plugin`);

module.exports = {
    mode: `production`,
    context: path.join(__dirname, `src`),
    entry: {
        sequentialLogin: `./sequentialLogin.ts`,
        parallelLogin: `./parallelLogin.ts`,
        createUserBasic: `./createUserBasic`,
        createUsersAllRoles: `./createUsersAllRoles`,
        create1kUsers: `./create1kUsers`,
        createUsersParallel: `./createUsersParallel`,
        parallelLanding: `./parallelLanding.ts`,
        parallelLandingSchedule: `./parallelLandingSchedule.ts`,
        getPaginatedUsers: `./getPaginatedUsers.ts`,
        getPaginatedUsersCursor: `./getPaginatedUsersCursor.ts`,
        getPaginatedUsersFilter: `./getPaginatedUsersFilters.ts`,
        getPaginatedUsersMixed: `./getPaginatedUsersMixed.ts`,
        scenario9ASchoolAdmin: `./Scenarios/Scenario 9/scenario9ASchoolAdmin.ts`,
        liveClassPopulate: `./liveClassPopulate.ts`,
        parallelScheduleSearch: `./parallelScheduleSearch.ts`,
<<<<<<< HEAD
        testEndPointLandingHome1: `./hitLandingHome1.ts`,
        testEndPointLandingHome2: `./testEndPointLandingHome2.ts`,
        testEndPointLandingHome3: `./testEndPointLandingHome3.ts`,
        testEndPointLandingHome4: `./testEndPointLandingHome4.ts`,
        testEndPointLandingHome5: `./testEndPointLandingHome5.ts`,
        testEndPointLandingHome6: `./testEndPointLandingHome6.ts`,
        testEndPointLandingHome7: `./testEndPointLandingHome7.ts`,
        testEndPointLandingSchedule1: `./testEndPointLandingSchedule1.ts`,
        testEndPointLandingSchedule2: `./testEndPointLandingSchedule2.ts`,
        testEndPointLandingSchedule3: `./testEndPointLandingSchedule3.ts`,
        testEndPointLandingSchedule4: `./testEndPointLandingSchedule4.ts`,
        testEndPointLandingSchedule5: `./testEndPointLandingSchedule5.ts`,
        testEndPointLandingSchedule6: `./testEndPointLandingSchedule6.ts`,
        testEndPointLandingSchedule7: `./testEndPointLandingchedule7.ts`,
        testEndPointLandingSchedule8: `./testEndPointLandingSchedule8.ts`,
        liveClassPopulate: `./liveClassPopulate.ts`
=======
        parallelScheduleFilter: `./parallelScheduleFilter.ts`,
        hitLandingHome1: `./hitLandingHome1.ts`,
        hitLandingHome2: `./hitLandingHome2.ts`,
        hitLandingHome3: `./hitLandingHome3.ts`,
        hitLandingHome4: `./hitLandingHome4.ts`,
        hitLandingHome5: `./hitLandingHome5.ts`,
        hitLandingHome6: `./hitLandingHome6.ts`,
        hitLandingHome7: `./hitLandingHome7.ts`,
        hitLandingSchedule1: `./hitLandingSchedule1.ts`,
        hitLandingSchedule2: `./hitLandingSchedule2.ts`,
        hitLandingSchedule3: `./hitLandingSchedule3.ts`,
>>>>>>> 32ca7647
    },
    output: {
        path: path.join(__dirname, `dist`),
        libraryTarget: `commonjs`,
        filename: `[name].js`,
    },
    resolve: {
        extensions: [ `.ts`, `.js` ],
        modules: [
            path.resolve(__dirname, 'node_modules'),
            path.resolve(__dirname, '../node_modules'),
            'node_modules'
        ]
    },
    module: {
        rules: [
            {
                use: [{ loader: 'babel-loader' }, { loader: 'ts-loader' }],
                test: /\.ts$/,
            },
        ],
    },
    target: `web`,
    externals: /^(k6|https?:\/\/)(\/.*)?/,
    stats: {
        colors: true,
    },
    plugins: [ new CleanWebpackPlugin(), new Dotenv() ],
};<|MERGE_RESOLUTION|>--- conflicted
+++ resolved
@@ -21,8 +21,7 @@
         scenario9ASchoolAdmin: `./Scenarios/Scenario 9/scenario9ASchoolAdmin.ts`,
         liveClassPopulate: `./liveClassPopulate.ts`,
         parallelScheduleSearch: `./parallelScheduleSearch.ts`,
-<<<<<<< HEAD
-        testEndPointLandingHome1: `./hitLandingHome1.ts`,
+        testEndPointLandingHome1: `./testEndPointLandingHome1.ts`,
         testEndPointLandingHome2: `./testEndPointLandingHome2.ts`,
         testEndPointLandingHome3: `./testEndPointLandingHome3.ts`,
         testEndPointLandingHome4: `./testEndPointLandingHome4.ts`,
@@ -37,20 +36,9 @@
         testEndPointLandingSchedule6: `./testEndPointLandingSchedule6.ts`,
         testEndPointLandingSchedule7: `./testEndPointLandingchedule7.ts`,
         testEndPointLandingSchedule8: `./testEndPointLandingSchedule8.ts`,
-        liveClassPopulate: `./liveClassPopulate.ts`
-=======
-        parallelScheduleFilter: `./parallelScheduleFilter.ts`,
-        hitLandingHome1: `./hitLandingHome1.ts`,
-        hitLandingHome2: `./hitLandingHome2.ts`,
-        hitLandingHome3: `./hitLandingHome3.ts`,
-        hitLandingHome4: `./hitLandingHome4.ts`,
-        hitLandingHome5: `./hitLandingHome5.ts`,
-        hitLandingHome6: `./hitLandingHome6.ts`,
-        hitLandingHome7: `./hitLandingHome7.ts`,
-        hitLandingSchedule1: `./hitLandingSchedule1.ts`,
-        hitLandingSchedule2: `./hitLandingSchedule2.ts`,
-        hitLandingSchedule3: `./hitLandingSchedule3.ts`,
->>>>>>> 32ca7647
+        liveClassPopulate: `./liveClassPopulate.ts`,
+        parallelScheduleFilter: `./parallelScheduleFilter.ts`
+      
     },
     output: {
         path: path.join(__dirname, `dist`),
