import { expect, use } from "chai";
import { Connection } from "typeorm";
import fs from 'fs';
import { resolve } from 'path';
import { ApolloServerTestClient, createTestClient } from "../utils/createTestClient";
import { createTestConnection } from "../utils/testConnection";
import { createServer } from "../../src/utils/createServer";
import { createUserJoe, createUserBilly } from "../utils/testEntities";
import { JoeAuthToken, JoeAuthWithoutIdToken, BillyAuthToken } from "../utils/testConfig";
import { createAgeRange } from "../factories/ageRange.factory";
import { createGrade } from "../factories/grade.factory";
import { createOrganization } from "../factories/organization.factory";
import { createSubcategory } from "../factories/subcategory.factory";
<<<<<<< HEAD
import { getAgeRange, getGrade, getSubcategory, getAllOrganizations, getPermissions, getOrganizations, switchUser, me, myUsers, getProgram, uploadClassesFile} from "../utils/operations/modelOps";
=======
import { getAgeRange, getGrade, getSubcategory, getAllOrganizations, getPermissions, getOrganizations, switchUser, me, myUsers, getProgram, uploadSchoolsFile } from "../utils/operations/modelOps";
>>>>>>> a084c2ce
import { createOrganizationAndValidate } from "../utils/operations/userOps";
import { addUserToOrganizationAndValidate } from "../utils/operations/organizationOps";
import { Model } from "../../src/model";
import { AgeRange } from "../../src/entities/ageRange";
import { Grade } from "../../src/entities/grade";
import { User } from "../../src/entities/user";
import { Permission } from "../../src/entities/permission";
import { Organization } from "../../src/entities/organization";
import { Subcategory } from "../../src/entities/subcategory";
import chaiAsPromised from "chai-as-promised";
import { Program } from "../../src/entities/program";
import { createProgram } from "../factories/program.factory";
<<<<<<< HEAD
import { createSchool } from "../factories/school.factory";
import { Class } from "../../src/entities/class";
=======
>>>>>>> a084c2ce
import { School } from "../../src/entities/school";

use(chaiAsPromised);

describe("model", () => {
    let connection: Connection;
    let testClient: ApolloServerTestClient;

    before(async () => {
        connection = await createTestConnection();
        const server = createServer(new Model(connection));
        testClient = createTestClient(server);
    });

    after(async () => {
        await connection?.close();
    });

    describe("switchUser", () => {
        let user: User;

        beforeEach(async () => {
            user = await createUserJoe(testClient);
        });

        context("when user is not logged in", () => {
            it("raises an error", async () => {
                const fn = () => switchUser(testClient, user.user_id, { authorization: undefined });

                expect(fn()).to.be.rejected;
            });
        });

        context("when user is logged in", () => {
            context("and the user_id is on the account", () => {
                it("returns the expected user", async () => {
                    const gqlRes = await switchUser(testClient, user.user_id, { authorization: JoeAuthToken });
                    const gqlUser = gqlRes.data?.switch_user as User
                    const gqlCookies = gqlRes.extensions?.cookies

                    expect(gqlUser.user_id).to.eq(user.user_id)
                    expect(gqlCookies.user_id?.value).to.eq(user.user_id)
                });
            });

            context("and the user_id is on the account", () => {
                let otherUser: User;

                beforeEach(async () => {
                    otherUser = await createUserBilly(testClient);
                });

                it("raises an error", async () => {
                    const fn = () => switchUser(testClient, otherUser.user_id, { authorization: JoeAuthToken });

                    expect(fn()).to.be.rejected;
                });
            });
        });
    });

    describe("getMyUser", () => {
        let user: User;

        beforeEach(async () => {
            user = await createUserJoe(testClient);
        });

        context("when user is not logged in", () => {
            context("and the user_id cookie is not provided", () => {
                it("returns null", async () => {
                    const gqlUser = await me(testClient, { authorization: undefined });

                    expect(gqlUser).to.be.null
                });
            });

            context("and the user_id cookie is provided", () => {
                it("returns null", async () => {
                    const gqlUser = await me(testClient, { authorization: undefined }, { user_id: user.user_id });

                    expect(gqlUser).to.be.null
                });
            });
        });

        context("when user is logged in", () => {
            context("and no user_id cookie is provided", () => {
                it("creates and returns the expected user", async () => {
                    const gqlUserWithoutId = await me(testClient, { authorization: JoeAuthWithoutIdToken }, { user_id: user.user_id });
                    const gqlUser = await me(testClient, { authorization: JoeAuthToken }, { user_id: user.user_id });

                    expect(gqlUserWithoutId.user_id).to.eq(gqlUser.user_id)
                });
            });

            context("and the correct user_id cookie is provided", () => {
                it("returns the expected user", async () => {
                    const gqlUser = await me(testClient, { authorization: JoeAuthToken }, { user_id: user.user_id });

                    expect(gqlUser.user_id).to.eq(user.user_id)
                });
            });

            context("and the incorrect user_id cookie is provided", () => {
                let otherUser: User;

                beforeEach(async () => {
                    otherUser = await createUserBilly(testClient);
                });

                it("returns a user based from the token", async () => {
                    const gqlUser = await me(testClient, { authorization: JoeAuthToken }, { user_id: otherUser.user_id });

                    expect(gqlUser).to.not.be.null
                    expect(gqlUser.user_id).to.eq(user.user_id)
                    expect(gqlUser.email).to.eq(user.email)
                });
            });
        });
    });

    describe("myUsers", () => {
        let user: User;

        beforeEach(async () => {
            user = await createUserJoe(testClient);
        });

        context("when user is not logged in", () => {
            it("raises an error", async () => {
                const fn = () => myUsers(testClient, { authorization: undefined });

                expect(fn()).to.be.rejected;
            });
        });

        context("when user is logged in", () => {
            const userInfo = (user: User) => { return user.user_id }

            it("returns the expected users", async () => {
                const gqlUsers = await myUsers(testClient, { authorization: JoeAuthToken });

                expect(gqlUsers.map(userInfo)).to.deep.eq([user.user_id])
            });
        });
    });

    describe("getOrganizations", () => {
        let user: User;
        let organization: Organization;

        beforeEach(async () => {
            user = await createUserJoe(testClient);
            organization = await createOrganizationAndValidate(testClient, user.user_id);
        });

        context("when user is not logged in", () => {
            it("returns an empty list of organizations", async () => {
                const gqlOrgs = await getAllOrganizations(testClient, { authorization: undefined });

                expect(gqlOrgs).to.be.empty;
            });
        });

        context("when user is logged in", () => {
            const orgInfo = (org: Organization) => { return org.organization_id }
            let otherOrganization: Organization

            beforeEach(async () => {
                const otherUser = await createUserBilly(testClient);
                otherOrganization = await createOrganizationAndValidate(testClient, otherUser.user_id, "Billy's Org");
            });

            context("and the user is not an admin", () => {
                it("raises an error", async () => {
                    const fn = () => getAllOrganizations(testClient, { authorization: BillyAuthToken });

                    expect(fn()).to.be.rejected;
                });
            });

            context("and there is no filter in the organization ids", () => {
                it("returns the expected organizations", async () => {
                    const gqlOrgs = await getAllOrganizations(testClient, { authorization: JoeAuthToken });

                    expect(gqlOrgs.map(orgInfo)).to.deep.eq([
                        organization.organization_id,
                        otherOrganization.organization_id
                    ]);
                });
            });

            context("and there is a filter in the organization ids", () => {
                it("returns the expected organizations", async () => {
                    const gqlOrgs = await getOrganizations(
                        testClient,
                        [organization.organization_id],
                        { authorization: JoeAuthToken }
                    );

                    expect(gqlOrgs.map(orgInfo)).to.deep.eq([organization.organization_id]);
                });
            });
        });
    });

    describe("getPermissions", () => {
        let user: User;

        beforeEach(async () => {
            user = await createUserJoe(testClient);
        });

        context("when user is not logged in", () => {
            it("raises an error", async () => {
                const fn = () => getPermissions(testClient, { authorization: undefined });

                expect(fn()).to.be.rejected;
            });
        });

        context("when user is logged in", () => {
            const permissionInfo = (permission: Permission) => { return permission.permission_id }

            beforeEach(async () => {
                const otherUser = await createUserBilly(testClient);
            });

            context("and the user is not an admin", () => {
                it("returns paginated results", async () => {
                    const gqlPermissions = await getPermissions(testClient, { authorization: BillyAuthToken });

                    expect(gqlPermissions?.permissions?.edges).to.not.be.empty
                    expect(gqlPermissions?.permissions?.pageInfo).to.not.be.empty
                    expect(gqlPermissions?.permissions?.total).to.not.be.undefined
                });

                it("returns all the permissions available", async () => {
                    let gqlPermissions = await getPermissions(testClient, { authorization: BillyAuthToken });
                    const dbPermissions = await Permission.find() || []

                    const permissions = gqlPermissions?.permissions?.edges || []
                    let hasNext = gqlPermissions?.permissions?.pageInfo?.hasNextPage as boolean

                    while (hasNext) {
                        const endCursor = gqlPermissions?.permissions?.pageInfo?.endCursor
                        gqlPermissions = await getPermissions(testClient, { authorization: BillyAuthToken }, endCursor);
                        const morePermissions = gqlPermissions?.permissions?.edges || []
                        hasNext = gqlPermissions?.permissions?.pageInfo?.hasNextPage as boolean

                        for (const permission of morePermissions) {
                            permissions.push(permission)
                        }
                    }

                    expect(permissions.map(permissionInfo)).to.deep.members(dbPermissions.map(permissionInfo))
                });
            });

            context("and the user is an admin", () => {
                it("returns paginated results", async () => {
                    const gqlPermissions = await getPermissions(testClient, { authorization: JoeAuthToken });

                    expect(gqlPermissions?.permissions?.edges).to.not.be.empty
                    expect(gqlPermissions?.permissions?.pageInfo).to.not.be.empty
                    expect(gqlPermissions?.permissions?.total).to.not.be.undefined
                });

                it("returns all the permissions available", async () => {
                    let gqlPermissions = await getPermissions(testClient, { authorization: JoeAuthToken });
                    const dbPermissions = await Permission.find() || []

                    const permissions = gqlPermissions?.permissions?.edges || []
                    let hasNext = gqlPermissions?.permissions?.pageInfo?.hasNextPage as boolean

                    while (hasNext) {
                        const endCursor = gqlPermissions?.permissions?.pageInfo?.endCursor
                        gqlPermissions = await getPermissions(testClient, { authorization: JoeAuthToken }, endCursor);
                        const morePermissions = gqlPermissions?.permissions?.edges || []
                        hasNext = gqlPermissions?.permissions?.pageInfo?.hasNextPage as boolean

                        for (const permission of morePermissions) {
                            permissions.push(permission)
                        }
                    }

                    expect(permissions.map(permissionInfo)).to.deep.members(dbPermissions.map(permissionInfo))
                });
            });
        });
    });

    describe("getAgeRange", () => {
        let user: User;
        let ageRange: AgeRange;
        let organizationId: string;

        const ageRangeInfo = (ageRange: AgeRange) => {
            return {
                id: ageRange.id,
                name: ageRange.name,
                high_value: ageRange.high_value,
                high_value_unit: ageRange.high_value_unit,
                low_value: ageRange.low_value,
                low_value_unit: ageRange.low_value_unit,
                system: ageRange.system,
            }
        }

        beforeEach(async () => {
            user = await createUserJoe(testClient);
            const org = createOrganization(user)
            await connection.manager.save(org)
            organizationId = org.organization_id
            ageRange = createAgeRange(org)
            await connection.manager.save(ageRange)
        });

        context("when user is not logged in", () => {
            it("returns no age range", async () => {
                const gqlAgeRange = await getAgeRange(testClient, ageRange.id, { authorization: undefined });

                expect(gqlAgeRange).to.be.null;
            });
        });

        context("when user is logged in", () => {
            let otherUserId: string;

            beforeEach(async () => {
                const otherUser = await createUserBilly(testClient);
                otherUserId = otherUser.user_id
            });

            context("and the user is not an admin", () => {
                context("and it belongs to the organization from the age range", () => {
                    beforeEach(async () => {
                        await addUserToOrganizationAndValidate(testClient, otherUserId, organizationId, { authorization: JoeAuthToken });
                    });

                    it("returns the expected age range", async () => {
                        const gqlAgeRange = await getAgeRange(testClient, ageRange.id, { authorization: BillyAuthToken });

                        expect(gqlAgeRange).not.to.be.null;
                        expect(ageRangeInfo(gqlAgeRange)).to.deep.eq(ageRangeInfo(ageRange))
                    });
                });

                context("and it does not belongs to the organization from the age range", () => {
                    it("returns no age range", async () => {
                        const gqlAgeRange = await getAgeRange(testClient, ageRange.id, { authorization: BillyAuthToken });

                        expect(gqlAgeRange).to.be.null;
                    });
                });
            });

            context("and the user is an admin", () => {
                context("and it belongs to the organization from the age range", () => {
                    beforeEach(async () => {
                        await addUserToOrganizationAndValidate(testClient, user.user_id, organizationId, { authorization: JoeAuthToken });
                    });

                    it("returns the expected age range", async () => {
                        const gqlAgeRange = await getAgeRange(testClient, ageRange.id, { authorization: JoeAuthToken });

                        expect(gqlAgeRange).not.to.be.null;
                        expect(ageRangeInfo(gqlAgeRange)).to.deep.eq(ageRangeInfo(ageRange))
                    });
                });

                context("and it does not belongs to the organization from the age range", () => {
                    it("returns the expected age range", async () => {
                        const gqlAgeRange = await getAgeRange(testClient, ageRange.id, { authorization: JoeAuthToken });

                        expect(gqlAgeRange).not.to.be.null;
                        expect(ageRangeInfo(gqlAgeRange)).to.deep.eq(ageRangeInfo(ageRange))
                    });
                });
            });
        });
    });

    describe("getGrade", () => {
        let user: User;
        let userId: string;
        let otherUserId: string;
        let organization: Organization;
        let organizationId: string;
        let grade: Grade;

        let gradeDetails: any;

        const gradeInfo = async (grade: Grade) => {
            return {
                name: grade.name,
                progress_from_grade_id: (await grade.progress_from_grade)?.id,
                progress_to_grade_id: (await grade.progress_to_grade)?.id,
                system: grade.system,
            }
        }

        beforeEach(async () => {
            const orgOwner = await createUserJoe(testClient);
            otherUserId = orgOwner.user_id
            user = await createUserBilly(testClient);
            userId = user.user_id
            organization = await createOrganizationAndValidate(testClient, orgOwner.user_id);
            organizationId = organization.organization_id
            const progressFromGrade = createGrade(organization)
            await progressFromGrade.save()
            const progressToGrade = createGrade(organization)
            await progressToGrade.save()
            grade = createGrade(organization, progressFromGrade, progressToGrade)
            await grade.save()
            gradeDetails = await gradeInfo(grade)
        });

        context("when user is not logged in", () => {
            it("returns no age range", async () => {
                const gqlGrade = await getGrade(testClient, grade.id, { authorization: undefined });

                expect(gqlGrade).to.be.null;
            });
        });

        context("when user is logged in", () => {
            context("and the user is not an admin", () => {
                context("and it belongs to the organization from the grade", () => {
                    beforeEach(async () => {
                        await addUserToOrganizationAndValidate(testClient, userId, organizationId, { authorization: JoeAuthToken });
                    });

                    it("returns the expected grade", async () => {
                        const gqlGrade = await getGrade(testClient, grade.id, { authorization: BillyAuthToken });

                        expect(gqlGrade).not.to.be.null;
                        const gqlGradeDetails = await gradeInfo(gqlGrade)
                        expect(gqlGradeDetails).to.deep.eq(gradeDetails)
                    });
                });

                context("and it does not belongs to the organization from the grade", () => {
                    it("returns no grade", async () => {
                        const gqlGrade = await getGrade(testClient, grade.id, { authorization: BillyAuthToken });

                        expect(gqlGrade).to.be.null;
                    });
                });
            });

            context("and the user is an admin", () => {
                context("and it belongs to the organization from the grade", () => {
                    beforeEach(async () => {
                        await addUserToOrganizationAndValidate(testClient, otherUserId, organizationId, { authorization: JoeAuthToken });
                    });

                    it("returns the expected grade", async () => {
                        const gqlGrade = await getGrade(testClient, grade.id, { authorization: JoeAuthToken });

                        expect(gqlGrade).not.to.be.null;
                        const gqlGradeDetails = await gradeInfo(gqlGrade)
                        expect(gqlGradeDetails).to.deep.eq(gradeDetails)
                    });
                });

                context("and it does not belongs to the organization from the grade", () => {
                    it("returns the expected grade", async () => {
                        const gqlGrade = await getGrade(testClient, grade.id, { authorization: JoeAuthToken });

                        expect(gqlGrade).not.to.be.null;
                        const gqlGradeDetails = await gradeInfo(gqlGrade)
                        expect(gqlGradeDetails).to.deep.eq(gradeDetails)
                    });
                });
            });
        });
    });

    describe("getSubcategory", () => {
        let user: User;
        let subcategory: Subcategory;
        let organizationId: string;

        const subcategoryInfo = (subcategory: Subcategory) => {
            return {
                id: subcategory.id,
                name: subcategory.name,
                system: subcategory.system,
            }
        }

        beforeEach(async () => {
            user = await createUserJoe(testClient);
            const org = createOrganization(user)
            await connection.manager.save(org)
            organizationId = org.organization_id
            subcategory = createSubcategory(org)
            await connection.manager.save(subcategory)
        });

        context("when user is not logged in", () => {
            it("returns no subcategory", async () => {
                const gqlSubcategory = await getSubcategory(testClient, subcategory.id, { authorization: undefined });

                expect(gqlSubcategory).to.be.null;
            });
        });

        context("when user is logged in", () => {
            let otherUserId: string;

            beforeEach(async () => {
                const otherUser = await createUserBilly(testClient);
                otherUserId = otherUser.user_id
            });

            context("and the user is not an admin", () => {
                context("and it belongs to the organization from the subcategory", () => {
                    beforeEach(async () => {
                        await addUserToOrganizationAndValidate(testClient, otherUserId, organizationId, { authorization: JoeAuthToken });
                    });

                    it("returns the expected subcategory", async () => {
                        const gqlSubcategory = await getSubcategory(testClient, subcategory.id, { authorization: BillyAuthToken });

                        expect(gqlSubcategory).not.to.be.null;
                        expect(subcategoryInfo(gqlSubcategory)).to.deep.eq(subcategoryInfo(subcategory))
                    });
                });

                context("and it does not belongs to the organization from the subcategory", () => {
                    it("returns no subcategory", async () => {
                        const gqlSubcategory = await getSubcategory(testClient, subcategory.id, { authorization: BillyAuthToken });

                        expect(gqlSubcategory).to.be.null;
                    });
                });
            });

            context("and the user is an admin", () => {
                context("and it belongs to the organization from the subcategory", () => {
                    beforeEach(async () => {
                        await addUserToOrganizationAndValidate(testClient, user.user_id, organizationId, { authorization: JoeAuthToken });
                    });

                    it("returns the expected subcategory", async () => {
                        const gqlSubcategory = await getSubcategory(testClient, subcategory.id, { authorization: JoeAuthToken });

                        expect(gqlSubcategory).not.to.be.null;
                        expect(subcategoryInfo(gqlSubcategory)).to.deep.eq(subcategoryInfo(subcategory))
                    });
                });

                context("and it does not belongs to the organization from the subcategory", () => {
                    it("returns the expected subcategory", async () => {
                        const gqlSubcategory = await getSubcategory(testClient, subcategory.id, { authorization: JoeAuthToken });

                        expect(gqlSubcategory).not.to.be.null;
                        expect(subcategoryInfo(gqlSubcategory)).to.deep.eq(subcategoryInfo(subcategory))
                    });
                });
            });
        });
    });
    describe("getProgram", () => {
        let user: User;
        let program: Program;
        let organizationId: string;

        const programInfo = (program: Program) => {
            return {
                id: program.id,
                name: program.name,
                system: program.system,
            }
        }

        beforeEach(async () => {
            user = await createUserJoe(testClient);
            const org = createOrganization(user)
            await connection.manager.save(org)
            organizationId = org.organization_id
            program = createProgram(org)
            await connection.manager.save(program)
        });

        context("when user is not logged in", () => {
            it("returns no program", async () => {
                const gqlProgram = await getProgram(testClient, program.id, { authorization: undefined });

                expect(gqlProgram).to.be.null;
            });
        });

        context("when user is logged in", () => {
            let otherUserId: string;

            beforeEach(async () => {
                const otherUser = await createUserBilly(testClient);
                otherUserId = otherUser.user_id
            });

            context("and the user is not an admin", () => {
                context("and it belongs to the organization from the program", () => {
                    beforeEach(async () => {
                        await addUserToOrganizationAndValidate(testClient, otherUserId, organizationId, { authorization: JoeAuthToken });
                    });

                    it("returns the expected program", async () => {
                        const gqlProgram = await getProgram(testClient, program.id, { authorization: BillyAuthToken });

                        expect(gqlProgram).not.to.be.null;
                        expect(programInfo(gqlProgram)).to.deep.eq(programInfo(program))
                    });
                });

                context("and it does not belongs to the organization from the program", () => {
                    it("returns no program", async () => {
                        const gqlProgram = await getProgram(testClient, program.id, { authorization: BillyAuthToken });

                        expect(gqlProgram).to.be.null;
                    });
                });
            });

            context("and the user is an admin", () => {
                context("and it belongs to the organization from the program", () => {
                    beforeEach(async () => {
                        await addUserToOrganizationAndValidate(testClient, user.user_id, organizationId, { authorization: JoeAuthToken });
                    });

                    it("returns the expected program", async () => {
                        const gqlProgram = await getProgram(testClient, program.id, { authorization: JoeAuthToken });

                        expect(gqlProgram).not.to.be.null;
                        expect(programInfo(gqlProgram)).to.deep.eq(programInfo(program))
                    });
                });

                context("and it does not belongs to the organization from the program", () => {
                    it("returns the expected program", async () => {
                        const gqlProgram = await getProgram(testClient, program.id, { authorization: JoeAuthToken });

                        expect(gqlProgram).not.to.be.null;
                        expect(programInfo(gqlProgram)).to.deep.eq(programInfo(program))
                    });
                });
            });
        });
    });
<<<<<<< HEAD

    describe("UploadClassessCsv", ()=> {
        let expectedOrg: Organization
        let expectedProg: Program
        let expectedNoneProg: Program
        let expectedSystemProg: Program
        let expectedSchool: School
        let expectedSchool2: School
        beforeEach(async () => {
            expectedOrg = createOrganization()
            expectedOrg.organization_name = "my-org"
            await connection.manager.save(expectedOrg)

            expectedProg = createProgram(expectedOrg)
            expectedProg.name = "outdoor activities"
            await connection.manager.save(expectedProg)

            expectedSystemProg = createProgram()
            expectedSystemProg.organization = undefined
            expectedSystemProg.name = "Bada Read"
            expectedSystemProg.system = true
            await connection.manager.save(expectedSystemProg)

            expectedNoneProg = createProgram()
            expectedNoneProg.organization = undefined
            expectedNoneProg.name = "None Specified"
            expectedNoneProg.system = true
            await connection.manager.save(expectedNoneProg)

            expectedSchool = createSchool(expectedOrg, 'test-school')
            await connection.manager.save(expectedSchool)

            expectedSchool2 = createSchool(expectedOrg, 'test-school2')
            await connection.manager.save(expectedSchool2)
        })

        context("when I upload csv for classes", ()=>{
            beforeEach(async ()=>{
                const filename = "classes.csv";
                const file = fs.createReadStream(resolve(`tests/fixtures/${filename}`));
                const mimetype = "text/csv";
                const encoding = "7bit";

                await uploadClassesFile(testClient, { file, filename, mimetype, encoding }, { authorization: JoeAuthToken });
            })
            it('should create a class with school and program when present', async()=>{
                const dbClass = await Class.findOneOrFail({where:{class_name:"class1", organization:expectedOrg}});
                const schools = await dbClass.schools || []
                const programs = await dbClass.programs || []
                
                expect(schools.length).to.equal(1)
                expect(programs.length).to.equal(1)
            })
            it('should create a class with specified shortcode and system program', async()=>{
                const dbClass = await Class.findOneOrFail({where:{class_name:"class2", organization:expectedOrg}});

                const schools = await dbClass.schools || []
                const programs = await dbClass.programs || []
                
                expect(dbClass.shortcode).to.equal("3XABK3ZZS1")
                expect(schools.length).to.equal(1)
                expect(programs.length).to.equal(1)
                expect(programs[0].name).to.equal('Bada Read')
            })
            it('should create a class with no school and none specified program', async()=>{
                const dbClass = await Class.findOneOrFail({where:{class_name:"class3", organization:expectedOrg}});
                const schools = await dbClass.schools || []
                const programs = await dbClass.programs || []

                expect(schools.length).to.equal(0)
                expect(programs.length).to.equal(1)
                expect(programs[0].name).to.equal('None Specified')
            })
            it('should create a class with multiple schools and programs', async()=>{
                const dbClass = await Class.findOneOrFail({where:{class_name:"class4", organization:expectedOrg}});
                const schools = await dbClass.schools || []
                const programs = await dbClass.programs || []
                
                expect(schools.length).to.equal(2)
                expect(programs.length).to.equal(2)
            })
        })

        context("when I upload csv for classes with malformed rows", ()=>{
            it('should throw an error (missing org/classname) and rollback when all transactions', async()=>{
                const filename = "classes-bad.csv";
                const file = fs.createReadStream(resolve(`tests/fixtures/${filename}`));
                const mimetype = "text/csv";
                const encoding = "7bit";
                try{
                    await uploadClassesFile(testClient, { file, filename, mimetype, encoding }, { authorization: JoeAuthToken })
                } catch (err) {
                    expect(err).to.contain(Error(`Unexpected error value: "missing organization_name or class_name at row 2"`))
                }

                const dbClass = await Class.find()
                expect(dbClass.length).to.equal(0)
            })

            it('should throw an error (invalid school)', async()=>{
                const filename = "classes-bad-school.csv";
                const file = fs.createReadStream(resolve(`tests/fixtures/${filename}`));
                const mimetype = "text/csv";
                const encoding = "7bit";
                try{
                    await uploadClassesFile(testClient, { file, filename, mimetype, encoding }, { authorization: JoeAuthToken })
                } catch (err) {
                    expect(err).to.contain(Error(`Unexpected error value: "missing organization_name or class_name at row 2"`))
                }

                const dbClass = await Class.find()
                expect(dbClass.length).to.equal(0)
            })
        })
    })
=======
>>>>>>> a084c2ce
});<|MERGE_RESOLUTION|>--- conflicted
+++ resolved
@@ -11,11 +11,7 @@
 import { createGrade } from "../factories/grade.factory";
 import { createOrganization } from "../factories/organization.factory";
 import { createSubcategory } from "../factories/subcategory.factory";
-<<<<<<< HEAD
-import { getAgeRange, getGrade, getSubcategory, getAllOrganizations, getPermissions, getOrganizations, switchUser, me, myUsers, getProgram, uploadClassesFile} from "../utils/operations/modelOps";
-=======
-import { getAgeRange, getGrade, getSubcategory, getAllOrganizations, getPermissions, getOrganizations, switchUser, me, myUsers, getProgram, uploadSchoolsFile } from "../utils/operations/modelOps";
->>>>>>> a084c2ce
+import { getAgeRange, getGrade, getSubcategory, getAllOrganizations, getPermissions, getOrganizations, switchUser, me, myUsers, getProgram, uploadClassesFile } from "../utils/operations/modelOps";
 import { createOrganizationAndValidate } from "../utils/operations/userOps";
 import { addUserToOrganizationAndValidate } from "../utils/operations/organizationOps";
 import { Model } from "../../src/model";
@@ -28,11 +24,8 @@
 import chaiAsPromised from "chai-as-promised";
 import { Program } from "../../src/entities/program";
 import { createProgram } from "../factories/program.factory";
-<<<<<<< HEAD
 import { createSchool } from "../factories/school.factory";
 import { Class } from "../../src/entities/class";
-=======
->>>>>>> a084c2ce
 import { School } from "../../src/entities/school";
 
 use(chaiAsPromised);
@@ -685,7 +678,6 @@
             });
         });
     });
-<<<<<<< HEAD
 
     describe("UploadClassessCsv", ()=> {
         let expectedOrg: Organization
@@ -801,6 +793,4 @@
             })
         })
     })
-=======
->>>>>>> a084c2ce
 });