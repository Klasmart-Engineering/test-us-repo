<<<<<<< HEAD
import { expect, use } from "chai";
import { Connection } from "typeorm";
import { ApolloServerTestClient, createTestClient } from "../utils/createTestClient";
import { createTestConnection } from "../utils/testConnection";
import { createClass } from "../factories/class.factory";
import { createServer } from "../../src/utils/createServer";
import { createUserJoe, createUserBilly } from "../utils/testEntities";
import { createAgeRange } from "../factories/ageRange.factory";
import { createGrade } from "../factories/grade.factory";
import { createOrganization } from "../factories/organization.factory";
import { createRole } from "../factories/role.factory";
import { createSchool } from "../factories/school.factory";
import { createSubcategory } from "../factories/subcategory.factory";
import { createUser } from "../factories/user.factory";
import { getAgeRange, getGrade, getSubcategory, getAllOrganizations,
    getOrganizations, switchUser, me, myUsers,
    getProgram, permissionsConnection, uploadSchoolsFile, userConnection
} from "../utils/operations/modelOps";
import { getJoeAuthToken, getJoeAuthWithoutIdToken, getBillyAuthToken } from "../utils/testConfig";
import { createOrganizationAndValidate } from "../utils/operations/userOps";
import { addUserToOrganizationAndValidate } from "../utils/operations/organizationOps";
import { Model } from "../../src/model";
import { AgeRange } from "../../src/entities/ageRange";
import { Class } from "../../src/entities/class";
import { Grade } from "../../src/entities/grade";
import { User } from "../../src/entities/user";
import { Permission } from "../../src/entities/permission";
import { Organization } from "../../src/entities/organization";
import { Subcategory } from "../../src/entities/subcategory";
import chaiAsPromised from "chai-as-promised";
import { Program } from "../../src/entities/program";
import { createProgram } from "../factories/program.factory";
import fs from 'fs';
import { resolve } from 'path';
import { queryUploadGrades, uploadGrades } from "../utils/operations/csv/uploadGrades";
import { ReadStream } from 'fs';
import { queryUploadRoles, uploadRoles } from "../utils/operations/csv/uploadRoles";
import { queryUploadClasses, uploadClasses } from "../utils/operations/csv/uploadClasses";
import { queryUploadSubCategories, uploadSubCategories } from "../utils/operations/csv/uploadSubcategories";
import { queryUploadUsers, uploadUsers } from "../utils/operations/csv/uploadUsers";
import { Role } from "../../src/entities/role";
import { before } from "mocha";
import { queryUploadOrganizations, uploadOrganizations } from "../utils/operations/csv/uploadOrganizations";
import { Category } from "../../src/entities/category";
import { queryUploadCategories, uploadCategories } from "../utils/operations/csv/uploadCategories";
import { School } from "../../src/entities/school";
import { queryUploadSchools, uploadSchools } from "../utils/operations/csv/uploadSchools";
import ProgramsInitializer from "../../src/initializers/programs";
import CategoriesInitializer from "../../src/initializers/categories";
import SubcategoriesInitializer from "../../src/initializers/subcategories";
import AgeRangesInitializer from "../../src/initializers/ageRanges";
import SubjectsInitializer from "../../src/initializers/subjects";
import GradesInitializer from "../../src/initializers/grades";
import RolesInitializer from "../../src/initializers/roles";
import { queryUploadSubjects, uploadSubjects } from "../utils/operations/csv/uploadSubjects";
import { Subject } from "../../src/entities/subject";
import { createSubject } from "../factories/subject.factory";
import { AgeRangeUnit } from "../../src/entities/ageRangeUnit";
import { queryUploadPrograms, uploadPrograms } from "../utils/operations/csv/uploadPrograms";
import { queryUploadAgeRanges, uploadAgeRanges } from "../utils/operations/csv/uploadAgeRanges";
import { convertDataToCursor } from "../utils/paginate";
import { IEntityFilter } from "../../src/utils/pagination/filtering";

use(chaiAsPromised);

describe("model", () => {
    let connection: Connection;
    let testClient: ApolloServerTestClient;
=======
import { expect, use } from 'chai'
import { Connection } from 'typeorm'
import {
    ApolloServerTestClient,
    createTestClient,
} from '../utils/createTestClient'
import { createTestConnection } from '../utils/testConnection'
import { createServer } from '../../src/utils/createServer'
import { createAdminUser, createNonAdminUser } from '../utils/testEntities'
import { createAgeRange } from '../factories/ageRange.factory'
import { createGrade } from '../factories/grade.factory'
import { createOrganization } from '../factories/organization.factory'
import { createRole } from '../factories/role.factory'
import { createSchool } from '../factories/school.factory'
import { createSubcategory } from '../factories/subcategory.factory'
import { createUser } from '../factories/user.factory'
import {
    getAgeRange,
    getGrade,
    getSubcategory,
    getAllOrganizations,
    getOrganizations,
    me,
    myUsers,
    getProgram,
    permissionsConnection,
    uploadSchoolsFile,
    userConnection,
} from '../utils/operations/modelOps'
import {
    getAdminAuthToken,
    getAdminAuthWithoutIdToken,
    getNonAdminAuthToken,
} from '../utils/testConfig'
import {
    createOrganizationAndValidate,
    addOrganizationToUserAndValidate,
    addSchoolToUser,
} from '../utils/operations/userOps'
import { addUserToOrganizationAndValidate } from '../utils/operations/organizationOps'
import { Model } from '../../src/model'
import { AgeRange } from '../../src/entities/ageRange'
import { Grade } from '../../src/entities/grade'
import { User } from '../../src/entities/user'
import { Permission } from '../../src/entities/permission'
import { Organization } from '../../src/entities/organization'
import { Subcategory } from '../../src/entities/subcategory'
import chaiAsPromised from 'chai-as-promised'
import { Program } from '../../src/entities/program'
import { createProgram } from '../factories/program.factory'
import { Role } from '../../src/entities/role'
import { before } from 'mocha'
import { School } from '../../src/entities/school'
import RolesInitializer from '../../src/initializers/roles'
import { convertDataToCursor } from '../utils/paginate'
import {
    renameDuplicateOrganizationsMutation,
    renameDuplicateOrganizationsQuery,
} from '../utils/operations/renameDuplicateOrganizations'
import { IEntityFilter } from '../../src/utils/pagination/filtering'
import { addRoleToOrganizationMembership } from '../utils/operations/organizationMembershipOps'
import { addRoleToSchoolMembership } from '../utils/operations/schoolMembershipOps'
import { OrganizationMembership } from '../../src/entities/organizationMembership'
import { Status } from '../../src/entities/status'

use(chaiAsPromised)

describe('model', () => {
    let connection: Connection
    let testClient: ApolloServerTestClient
>>>>>>> 2ca00e99

    before(async () => {
        connection = await createTestConnection()
        const server = createServer(new Model(connection))
        testClient = createTestClient(server)
    })

    after(async () => {
        await connection?.close()
    })

    describe('getMyUser', () => {
        let user: User

        beforeEach(async () => {
            user = await createAdminUser(testClient)
        })
    })

    describe('myUsers', () => {
        let user: User

        beforeEach(async () => {
            user = await createAdminUser(testClient)
        })

        context('when user is not logged in', () => {
            it('raises an error', async () => {
                const fn = () =>
                    myUsers(testClient, { authorization: undefined })

                expect(fn()).to.be.rejected
            })
        })

        context('when user is logged in', () => {
            const userInfo = (user: User) => {
                return user.user_id
            }

            it('returns the expected users', async () => {
                const gqlUsers = await myUsers(testClient, {
                    authorization: getAdminAuthToken(),
                })

                expect(gqlUsers.map(userInfo)).to.deep.eq([user.user_id])
            })
        })
    })

    describe('getOrganizations', () => {
        let user: User
        let organization: Organization

        beforeEach(async () => {
            user = await createAdminUser(testClient)
            organization = await createOrganizationAndValidate(
                testClient,
                user.user_id
            )
        })

        context('when user is not logged in', () => {
            it('returns an empty list of organizations', async () => {
                const gqlOrgs = await getAllOrganizations(testClient, {
                    authorization: undefined,
                })

                expect(gqlOrgs).to.be.empty
            })
        })

        context('when user is logged in', () => {
            const orgInfo = (org: Organization) => {
                return org.organization_id
            }
            let otherOrganization: Organization

            beforeEach(async () => {
                const otherUser = await createNonAdminUser(testClient)
                otherOrganization = await createOrganizationAndValidate(
                    testClient,
                    otherUser.user_id,
                    "Billy's Org"
                )
            })

            context('and the user is not an admin', () => {
                it('raises an error', async () => {
                    const fn = () =>
                        getAllOrganizations(testClient, {
                            authorization: getNonAdminAuthToken(),
                        })

                    expect(fn()).to.be.rejected
                })
            })

            context('and there is no filter in the organization ids', () => {
                it('returns the expected organizations', async () => {
                    const gqlOrgs = await getAllOrganizations(testClient, {
                        authorization: getAdminAuthToken(),
                    })

                    expect(gqlOrgs.map(orgInfo)).to.deep.eq([
                        organization.organization_id,
                        otherOrganization.organization_id,
                    ])
                })
            })

            context('and there is a filter in the organization ids', () => {
                it('returns the expected organizations', async () => {
                    const gqlOrgs = await getOrganizations(
                        testClient,
                        [organization.organization_id],
                        { authorization: getAdminAuthToken() }
                    )

                    expect(gqlOrgs.map(orgInfo)).to.deep.eq([
                        organization.organization_id,
                    ])
                })
            })
        })
    })

    describe('getAgeRange', () => {
        let user: User
        let ageRange: AgeRange
        let organizationId: string

        const ageRangeInfo = (ageRange: AgeRange) => {
            return {
                id: ageRange.id,
                name: ageRange.name,
                high_value: ageRange.high_value,
                high_value_unit: ageRange.high_value_unit,
                low_value: ageRange.low_value,
                low_value_unit: ageRange.low_value_unit,
                system: ageRange.system,
            }
        }

        beforeEach(async () => {
            user = await createAdminUser(testClient)
            const org = createOrganization(user)
            await connection.manager.save(org)
            organizationId = org.organization_id
            ageRange = createAgeRange(org)
            await connection.manager.save(ageRange)
        })

        context('when user is not logged in', () => {
            it('returns no age range', async () => {
                const gqlAgeRange = await getAgeRange(testClient, ageRange.id, {
                    authorization: undefined,
                })

                expect(gqlAgeRange).to.be.null
            })
        })

        context('when user is logged in', () => {
            let otherUserId: string

            beforeEach(async () => {
                const otherUser = await createNonAdminUser(testClient)
                otherUserId = otherUser.user_id
            })

            context('and the user is not an admin', () => {
                context(
                    'and it belongs to the organization from the age range',
                    () => {
                        beforeEach(async () => {
                            await addUserToOrganizationAndValidate(
                                testClient,
                                otherUserId,
                                organizationId,
                                { authorization: getAdminAuthToken() }
                            )
                        })

                        it('returns the expected age range', async () => {
                            const gqlAgeRange = await getAgeRange(
                                testClient,
                                ageRange.id,
                                { authorization: getNonAdminAuthToken() }
                            )

                            expect(gqlAgeRange).not.to.be.null
                            expect(ageRangeInfo(gqlAgeRange)).to.deep.eq(
                                ageRangeInfo(ageRange)
                            )
                        })
                    }
                )

                context(
                    'and it does not belongs to the organization from the age range',
                    () => {
                        it('returns no age range', async () => {
                            const gqlAgeRange = await getAgeRange(
                                testClient,
                                ageRange.id,
                                { authorization: getNonAdminAuthToken() }
                            )

                            expect(gqlAgeRange).to.be.null
                        })
                    }
                )
            })

            context('and the user is an admin', () => {
                context(
                    'and it belongs to the organization from the age range',
                    () => {
                        beforeEach(async () => {
                            await addUserToOrganizationAndValidate(
                                testClient,
                                user.user_id,
                                organizationId,
                                { authorization: getAdminAuthToken() }
                            )
                        })

                        it('returns the expected age range', async () => {
                            const gqlAgeRange = await getAgeRange(
                                testClient,
                                ageRange.id,
                                { authorization: getAdminAuthToken() }
                            )

                            expect(gqlAgeRange).not.to.be.null
                            expect(ageRangeInfo(gqlAgeRange)).to.deep.eq(
                                ageRangeInfo(ageRange)
                            )
                        })
                    }
                )

                context(
                    'and it does not belongs to the organization from the age range',
                    () => {
                        it('returns the expected age range', async () => {
                            const gqlAgeRange = await getAgeRange(
                                testClient,
                                ageRange.id,
                                { authorization: getAdminAuthToken() }
                            )

                            expect(gqlAgeRange).not.to.be.null
                            expect(ageRangeInfo(gqlAgeRange)).to.deep.eq(
                                ageRangeInfo(ageRange)
                            )
                        })
                    }
                )
            })
        })
    })

    describe('getGrade', () => {
        let user: User
        let userId: string
        let otherUserId: string
        let organization: Organization
        let organizationId: string
        let grade: Grade

        let gradeDetails: any

        const gradeInfo = async (grade: Grade) => {
            return {
                name: grade.name,
                progress_from_grade_id: (await grade.progress_from_grade)?.id,
                progress_to_grade_id: (await grade.progress_to_grade)?.id,
                system: grade.system,
            }
        }

        beforeEach(async () => {
            const orgOwner = await createAdminUser(testClient)
            otherUserId = orgOwner.user_id
            user = await createNonAdminUser(testClient)
            userId = user.user_id
            organization = await createOrganizationAndValidate(
                testClient,
                orgOwner.user_id
            )
            organizationId = organization.organization_id
            const progressFromGrade = createGrade(organization)
            await progressFromGrade.save()
            const progressToGrade = createGrade(organization)
            await progressToGrade.save()
            grade = createGrade(
                organization,
                progressFromGrade,
                progressToGrade
            )
            await grade.save()
            gradeDetails = await gradeInfo(grade)
        })

        context('when user is not logged in', () => {
            it('returns no age range', async () => {
                const gqlGrade = await getGrade(testClient, grade.id, {
                    authorization: undefined,
                })

                expect(gqlGrade).to.be.null
            })
        })

        context('when user is logged in', () => {
            context('and the user is not an admin', () => {
                context(
                    'and it belongs to the organization from the grade',
                    () => {
                        beforeEach(async () => {
                            await addUserToOrganizationAndValidate(
                                testClient,
                                userId,
                                organizationId,
                                { authorization: getAdminAuthToken() }
                            )
                        })

                        it('returns the expected grade', async () => {
                            const gqlGrade = await getGrade(
                                testClient,
                                grade.id,
                                { authorization: getNonAdminAuthToken() }
                            )

                            expect(gqlGrade).not.to.be.null
                            const gqlGradeDetails = await gradeInfo(gqlGrade)
                            expect(gqlGradeDetails).to.deep.eq(gradeDetails)
                        })
                    }
                )

                context(
                    'and it does not belongs to the organization from the grade',
                    () => {
                        it('returns no grade', async () => {
                            const gqlGrade = await getGrade(
                                testClient,
                                grade.id,
                                { authorization: getNonAdminAuthToken() }
                            )

                            expect(gqlGrade).to.be.null
                        })
                    }
                )
            })

            context('and the user is an admin', () => {
                context(
                    'and it belongs to the organization from the grade',
                    () => {
                        beforeEach(async () => {
                            await addUserToOrganizationAndValidate(
                                testClient,
                                otherUserId,
                                organizationId,
                                { authorization: getAdminAuthToken() }
                            )
                        })

                        it('returns the expected grade', async () => {
                            const gqlGrade = await getGrade(
                                testClient,
                                grade.id,
                                { authorization: getAdminAuthToken() }
                            )

                            expect(gqlGrade).not.to.be.null
                            const gqlGradeDetails = await gradeInfo(gqlGrade)
                            expect(gqlGradeDetails).to.deep.eq(gradeDetails)
                        })
                    }
                )

                context(
                    'and it does not belongs to the organization from the grade',
                    () => {
                        it('returns the expected grade', async () => {
                            const gqlGrade = await getGrade(
                                testClient,
                                grade.id,
                                { authorization: getAdminAuthToken() }
                            )

                            expect(gqlGrade).not.to.be.null
                            const gqlGradeDetails = await gradeInfo(gqlGrade)
                            expect(gqlGradeDetails).to.deep.eq(gradeDetails)
                        })
                    }
                )
            })
        })
    })

    describe('getSubcategory', () => {
        let user: User
        let subcategory: Subcategory
        let organizationId: string

        const subcategoryInfo = (subcategory: Subcategory) => {
            return {
                id: subcategory.id,
                name: subcategory.name,
                system: subcategory.system,
            }
        }

        beforeEach(async () => {
            user = await createAdminUser(testClient)
            const org = createOrganization(user)
            await connection.manager.save(org)
            organizationId = org.organization_id
            subcategory = createSubcategory(org)
            await connection.manager.save(subcategory)
        })

        context('when user is not logged in', () => {
            it('returns no subcategory', async () => {
                const gqlSubcategory = await getSubcategory(
                    testClient,
                    subcategory.id,
                    { authorization: undefined }
                )

                expect(gqlSubcategory).to.be.null
            })
        })

        context('when user is logged in', () => {
            let otherUserId: string

            beforeEach(async () => {
                const otherUser = await createNonAdminUser(testClient)
                otherUserId = otherUser.user_id
            })

            context('and the user is not an admin', () => {
                context(
                    'and it belongs to the organization from the subcategory',
                    () => {
                        beforeEach(async () => {
                            await addUserToOrganizationAndValidate(
                                testClient,
                                otherUserId,
                                organizationId,
                                { authorization: getAdminAuthToken() }
                            )
                        })

                        it('returns the expected subcategory', async () => {
                            const gqlSubcategory = await getSubcategory(
                                testClient,
                                subcategory.id,
                                { authorization: getNonAdminAuthToken() }
                            )

                            expect(gqlSubcategory).not.to.be.null
                            expect(subcategoryInfo(gqlSubcategory)).to.deep.eq(
                                subcategoryInfo(subcategory)
                            )
                        })
                    }
                )

                context(
                    'and it does not belongs to the organization from the subcategory',
                    () => {
                        it('returns no subcategory', async () => {
                            const gqlSubcategory = await getSubcategory(
                                testClient,
                                subcategory.id,
                                { authorization: getNonAdminAuthToken() }
                            )

                            expect(gqlSubcategory).to.be.null
                        })
                    }
                )
            })

            context('and the user is an admin', () => {
                context(
                    'and it belongs to the organization from the subcategory',
                    () => {
                        beforeEach(async () => {
                            await addUserToOrganizationAndValidate(
                                testClient,
                                user.user_id,
                                organizationId,
                                { authorization: getAdminAuthToken() }
                            )
                        })

                        it('returns the expected subcategory', async () => {
                            const gqlSubcategory = await getSubcategory(
                                testClient,
                                subcategory.id,
                                { authorization: getAdminAuthToken() }
                            )

                            expect(gqlSubcategory).not.to.be.null
                            expect(subcategoryInfo(gqlSubcategory)).to.deep.eq(
                                subcategoryInfo(subcategory)
                            )
                        })
                    }
                )

                context(
                    'and it does not belongs to the organization from the subcategory',
                    () => {
                        it('returns the expected subcategory', async () => {
                            const gqlSubcategory = await getSubcategory(
                                testClient,
                                subcategory.id,
                                { authorization: getAdminAuthToken() }
                            )

                            expect(gqlSubcategory).not.to.be.null
                            expect(subcategoryInfo(gqlSubcategory)).to.deep.eq(
                                subcategoryInfo(subcategory)
                            )
                        })
                    }
                )
            })
        })
    })
    describe('getProgram', () => {
        let user: User
        let program: Program
        let organizationId: string

        const programInfo = (program: Program) => {
            return {
                id: program.id,
                name: program.name,
                system: program.system,
            }
        }

        beforeEach(async () => {
            user = await createAdminUser(testClient)
            const org = createOrganization(user)
            await connection.manager.save(org)
            organizationId = org.organization_id
            program = createProgram(org)
            await connection.manager.save(program)
        })

        context('when user is not logged in', () => {
            it('returns no program', async () => {
                const gqlProgram = await getProgram(testClient, program.id, {
                    authorization: undefined,
                })

                expect(gqlProgram).to.be.null
            })
        })

        context('when user is logged in', () => {
            let otherUserId: string

            beforeEach(async () => {
                const otherUser = await createNonAdminUser(testClient)
                otherUserId = otherUser.user_id
            })

            context('and the user is not an admin', () => {
                context(
                    'and it belongs to the organization from the program',
                    () => {
                        beforeEach(async () => {
                            await addUserToOrganizationAndValidate(
                                testClient,
                                otherUserId,
                                organizationId,
                                { authorization: getAdminAuthToken() }
                            )
                        })

                        it('returns the expected program', async () => {
                            const gqlProgram = await getProgram(
                                testClient,
                                program.id,
                                { authorization: getNonAdminAuthToken() }
                            )

                            expect(gqlProgram).not.to.be.null
                            expect(programInfo(gqlProgram)).to.deep.eq(
                                programInfo(program)
                            )
                        })
                    }
                )

                context(
                    'and it does not belongs to the organization from the program',
                    () => {
                        it('returns no program', async () => {
                            const gqlProgram = await getProgram(
                                testClient,
                                program.id,
                                { authorization: getNonAdminAuthToken() }
                            )

                            expect(gqlProgram).to.be.null
                        })
                    }
                )
            })

            context('and the user is an admin', () => {
                context(
                    'and it belongs to the organization from the program',
                    () => {
                        beforeEach(async () => {
                            await addUserToOrganizationAndValidate(
                                testClient,
                                user.user_id,
                                organizationId,
                                { authorization: getAdminAuthToken() }
                            )
                        })

                        it('returns the expected program', async () => {
                            const gqlProgram = await getProgram(
                                testClient,
                                program.id,
                                { authorization: getAdminAuthToken() }
                            )

                            expect(gqlProgram).not.to.be.null
                            expect(programInfo(gqlProgram)).to.deep.eq(
                                programInfo(program)
                            )
                        })
                    }
                )

                context(
                    'and it does not belongs to the organization from the program',
                    () => {
                        it('returns the expected program', async () => {
                            const gqlProgram = await getProgram(
                                testClient,
                                program.id,
                                { authorization: getAdminAuthToken() }
                            )

                            expect(gqlProgram).not.to.be.null
                            expect(programInfo(gqlProgram)).to.deep.eq(
                                programInfo(program)
                            )
                        })
                    }
                )
            })
        })
    })

    describe('usersConnection', () => {
        let usersList: User[] = []
        let roleList: Role[] = []
        const direction = 'FORWARD'
        let organizations: Organization[] = []

        beforeEach(async () => {
            usersList = []
            roleList = []
            const organizations: Organization[] = []
            const schools: School[] = []
            // create two orgs and two schools
            for (let i = 0; i < 2; i++) {
                const org = createOrganization()
                await connection.manager.save(org)
                organizations.push(org)
                let role = createRole('role ' + i, org)
                await connection.manager.save(role)
                roleList.push(role)
                const school = createSchool(org)
                await connection.manager.save(school)
                schools.push(school)
            }
            // create 10 users
            for (let i = 0; i < 10; i++) {
                usersList.push(createUser())
            }
            //sort users by userId
            await connection.manager.save(usersList)
            // add organizations and schools to users

            for (const user of usersList) {
                for (let i = 0; i < 2; i++) {
                    await addOrganizationToUserAndValidate(
                        testClient,
                        user.user_id,
                        organizations[i].organization_id,
                        getAdminAuthToken()
                    )
                    await addRoleToOrganizationMembership(
                        testClient,
                        user.user_id,
                        organizations[i].organization_id,
                        roleList[i].role_id,
                        { authorization: getAdminAuthToken() }
                    )
                    await addSchoolToUser(
                        testClient,
                        user.user_id,
                        schools[i].school_id,
                        { authorization: getAdminAuthToken() }
                    )
                    await addRoleToSchoolMembership(
                        testClient,
                        user.user_id,
                        schools[i].school_id,
                        roleList[i].role_id,
                        { authorization: getAdminAuthToken() }
                    )
                }
            }
            usersList.sort((a, b) => (a.user_id > b.user_id ? 1 : -1))
        })
        context('seek forward', () => {
            it('should get the next few records according to pagesize and startcursor', async () => {
                let directionArgs = {
                    count: 3,
                    cursor: convertDataToCursor(usersList[3].user_id),
                }
                const usersConnection = await userConnection(
                    testClient,
                    direction,
                    directionArgs,
                    { authorization: getAdminAuthToken() }
                )

                expect(usersConnection?.totalCount).to.eql(10)
                expect(usersConnection?.edges.length).to.equal(3)
                for (let i = 0; i < 3; i++) {
                    expect(usersConnection?.edges[i].node.id).to.equal(
                        usersList[4 + i].user_id
                    )
                    expect(
                        usersConnection?.edges[i].node.organizations.length
                    ).to.equal(2)
                    expect(
                        usersConnection?.edges[i].node.schools.length
                    ).to.equal(2)
                    expect(
                        usersConnection?.edges[i].node.roles.length
                    ).to.equal(4)
                }
                expect(usersConnection?.pageInfo.startCursor).to.equal(
                    convertDataToCursor(usersList[4].user_id)
                )
                expect(usersConnection?.pageInfo.endCursor).to.equal(
                    convertDataToCursor(usersList[6].user_id)
                )
                expect(usersConnection?.pageInfo.hasNextPage).to.be.true
                expect(usersConnection?.pageInfo.hasPreviousPage).to.be.true
            })
        })

        context('organization filter', () => {
            let org: Organization
            let school1: School
            let role1: Role
            beforeEach(async () => {
                //org used to filter
                org = createOrganization()
                await connection.manager.save(org)
                role1 = createRole('role 1', org)
                await connection.manager.save(role1)
                school1 = createSchool(org)

                // org and school whose membership shouldnt be included
                let org2 = createOrganization()
                await connection.manager.save(org2)
                let role2 = createRole('role 2', org2)
                await connection.manager.save(role2)
                const school2 = createSchool(org2)

                await connection.manager.save(school1)
                await connection.manager.save(school2)

                usersList = []
                // create 10 users
                for (let i = 0; i < 10; i++) {
                    usersList.push(createUser())
                }
                //sort users by userId
                await connection.manager.save(usersList)
                for (const user of usersList) {
                    await addOrganizationToUserAndValidate(
                        testClient,
                        user.user_id,
                        org.organization_id,
                        getAdminAuthToken()
                    )
                    await addRoleToOrganizationMembership(
                        testClient,
                        user.user_id,
                        org.organization_id,
                        role1.role_id,
                        { authorization: getAdminAuthToken() }
                    )
                    await addSchoolToUser(
                        testClient,
                        user.user_id,
                        school1.school_id,
                        { authorization: getAdminAuthToken() }
                    )
                    await addRoleToSchoolMembership(
                        testClient,
                        user.user_id,
                        school1.school_id,
                        role1.role_id,
                        { authorization: getAdminAuthToken() }
                    )

                    await addOrganizationToUserAndValidate(
                        testClient,
                        user.user_id,
                        org2.organization_id,
                        getAdminAuthToken()
                    )
                    await addRoleToOrganizationMembership(
                        testClient,
                        user.user_id,
                        org2.organization_id,
                        role2.role_id,
                        { authorization: getAdminAuthToken() }
                    )
                    await addSchoolToUser(
                        testClient,
                        user.user_id,
                        school2.school_id,
                        { authorization: getAdminAuthToken() }
                    )
                    await addRoleToSchoolMembership(
                        testClient,
                        user.user_id,
                        school2.school_id,
                        role2.role_id,
                        { authorization: getAdminAuthToken() }
                    )
                }
                usersList.sort((a, b) => (a.user_id > b.user_id ? 1 : -1))
            })
            it('should filter the pagination results on organizationId', async () => {
                let directionArgs = {
                    count: 3,
                    cursor: convertDataToCursor(usersList[3].user_id),
                }
                const filter: IEntityFilter = {
                    organizationId: {
                        operator: 'eq',
                        value: org.organization_id,
                    },
                }
                const usersConnection = await userConnection(
                    testClient,
                    direction,
                    directionArgs,
                    { authorization: getAdminAuthToken() },
                    filter
                )

                expect(usersConnection?.totalCount).to.eql(10)
                expect(usersConnection?.edges.length).to.equal(3)
                for (let i = 0; i < 3; i++) {
                    expect(usersConnection?.edges[i].node.id).to.equal(
                        usersList[4 + i].user_id
                    )
                    expect(
                        usersConnection?.edges[i].node.organizations.length
                    ).to.equal(1)
                    expect(
                        usersConnection?.edges[i].node.organizations[0].id
                    ).to.equal(org.organization_id)
                    expect(
                        usersConnection?.edges[i].node.schools.length
                    ).to.equal(1)
                    expect(
                        usersConnection?.edges[i].node.roles.length
                    ).to.equal(2)
                    expect(
                        usersConnection?.edges[i].node.schools[0].id
                    ).to.equal(school1.school_id)
                    expect(usersConnection?.edges[i].node.roles[0].id).to.equal(
                        role1.role_id
                    )
                }
                expect(usersConnection?.pageInfo.startCursor).to.equal(
                    convertDataToCursor(usersList[4].user_id)
                )
                expect(usersConnection?.pageInfo.endCursor).to.equal(
                    convertDataToCursor(usersList[6].user_id)
                )
                expect(usersConnection?.pageInfo.hasNextPage).to.be.true
                expect(usersConnection?.pageInfo.hasPreviousPage).to.be.true
            })
        })

        context('school filter', () => {
            let org: Organization
            let school1: School
            let school2: School
            let role1: Role
            beforeEach(async () => {
                //org used to filter
                org = createOrganization()
                await connection.manager.save(org)
                role1 = createRole('role 1', org)
                await connection.manager.save(role1)
                school1 = createSchool(org)
                school2 = createSchool(org)

                await connection.manager.save(school1)
                await connection.manager.save(school2)

                usersList = []
                // create 10 users
                for (let i = 0; i < 10; i++) {
                    usersList.push(createUser())
                }
                //sort users by userId
                await connection.manager.save(usersList)
                usersList.sort((a, b) => (a.user_id > b.user_id ? 1 : -1))

                for (const user of usersList) {
                    await addOrganizationToUserAndValidate(
                        testClient,
                        user.user_id,
                        org.organization_id,
                        getAdminAuthToken()
                    )
                    await addRoleToOrganizationMembership(
                        testClient,
                        user.user_id,
                        org.organization_id,
                        role1.role_id,
                        { authorization: getAdminAuthToken() }
                    )
                }

                // add half of users to one school and other half to different school
                // also add 5th user to both school
                for (let i = 0; i <= 5; i++) {
                    await addSchoolToUser(
                        testClient,
                        usersList[i].user_id,
                        school1.school_id,
                        { authorization: getAdminAuthToken() }
                    )
                }
                for (let i = 5; i < 10; i++) {
                    await addSchoolToUser(
                        testClient,
                        usersList[i].user_id,
                        school2.school_id,
                        { authorization: getAdminAuthToken() }
                    )
                }
            })
            it('should filter the pagination results on schoolId', async () => {
                let directionArgs = {
                    count: 3,
                }
                const filter: IEntityFilter = {
                    schoolId: {
                        operator: 'eq',
                        value: school2.school_id,
                    },
                }
                const usersConnection = await userConnection(
                    testClient,
                    direction,
                    directionArgs,
                    { authorization: getAdminAuthToken() },
                    filter
                )

                expect(usersConnection?.totalCount).to.eql(5)
                expect(usersConnection?.edges.length).to.equal(3)

                //user belonging to more than one returned
                expect(usersConnection?.edges[0].node.schools.length).to.equal(
                    1
                )
                expect(usersConnection?.edges[0].node.id).to.equal(
                    usersList[5].user_id
                )

                for (let i = 1; i < 3; i++) {
                    expect(usersConnection?.edges[i].node.id).to.equal(
                        usersList[5 + i].user_id
                    )
                    expect(
                        usersConnection?.edges[i].node.schools.length
                    ).to.equal(1)
                    expect(
                        usersConnection?.edges[i].node.schools[0].id
                    ).to.equal(school2.school_id)
                }
                expect(usersConnection?.pageInfo.startCursor).to.equal(
                    convertDataToCursor(usersList[5].user_id)
                )
                expect(usersConnection?.pageInfo.endCursor).to.equal(
                    convertDataToCursor(usersList[7].user_id)
                )
                expect(usersConnection?.pageInfo.hasNextPage).to.be.true
                expect(usersConnection?.pageInfo.hasPreviousPage).to.be.false
            })
        })

        context('role filter', () => {
            let org: Organization
            let school1: School
            let role1: Role
            let role2: Role
            beforeEach(async () => {
                //org used to filter
                org = createOrganization()
                await connection.manager.save(org)
                role1 = createRole('role 1', org)
                await connection.manager.save(role1)
                role2 = createRole('role 2', org)
                await connection.manager.save(role2)
                school1 = createSchool(org)
                await connection.manager.save(school1)

                usersList = []
                // create 10 users
                for (let i = 0; i < 10; i++) {
                    usersList.push(createUser())
                }
                //sort users by userId
                await connection.manager.save(usersList)
                usersList.sort((a, b) => (a.user_id > b.user_id ? 1 : -1))

                for (const user of usersList) {
                    await addOrganizationToUserAndValidate(
                        testClient,
                        user.user_id,
                        org.organization_id,
                        getAdminAuthToken()
                    )
                }

                // add 5 users to role1 and 5 users to role2
                // add 6th user to both roles
                for (let i = 0; i <= 5; i++) {
                    await addRoleToOrganizationMembership(
                        testClient,
                        usersList[i].user_id,
                        org.organization_id,
                        role1.role_id,
                        { authorization: getAdminAuthToken() }
                    )
                    await addSchoolToUser(
                        testClient,
                        usersList[i].user_id,
                        school1.school_id,
                        { authorization: getAdminAuthToken() }
                    )
                    await addRoleToSchoolMembership(
                        testClient,
                        usersList[i].user_id,
                        school1.school_id,
                        role1.role_id,
                        { authorization: getAdminAuthToken() }
                    )
                }

                for (let i = 5; i < usersList.length; i++) {
                    await addRoleToOrganizationMembership(
                        testClient,
                        usersList[i].user_id,
                        org.organization_id,
                        role2.role_id,
                        { authorization: getAdminAuthToken() }
                    )
                    await addSchoolToUser(
                        testClient,
                        usersList[i].user_id,
                        school1.school_id,
                        { authorization: getAdminAuthToken() }
                    )
                    await addRoleToSchoolMembership(
                        testClient,
                        usersList[i].user_id,
                        school1.school_id,
                        role2.role_id,
                        { authorization: getAdminAuthToken() }
                    )
                }
            })
            it('should filter the pagination results on roleId', async () => {
                let directionArgs = {
                    count: 3,
                }
                const filter: IEntityFilter = {
                    roleId: {
                        operator: 'eq',
                        value: role2.role_id,
                    },
                }
                const usersConnection = await userConnection(
                    testClient,
                    direction,
                    directionArgs,
                    { authorization: getAdminAuthToken() },
                    filter
                )

                expect(usersConnection?.totalCount).to.eql(5)
                expect(usersConnection?.edges.length).to.equal(3)

                for (const e of usersConnection?.edges) {
                    expect(e.node.roles.length).to.equal(2)
                    for (const r of e.node.roles) {
                        expect(r.id).to.eq(role2.role_id)
                    }
                }

                for (let i = 0; i < 3; i++) {
                    expect(usersConnection?.edges[i].node.id).to.equal(
                        usersList[5 + i].user_id
                    )
                }
                expect(usersConnection?.pageInfo.startCursor).to.equal(
                    convertDataToCursor(usersList[5].user_id)
                )
                expect(usersConnection?.pageInfo.endCursor).to.equal(
                    convertDataToCursor(usersList[7].user_id)
                )
                expect(usersConnection?.pageInfo.hasNextPage).to.be.true
                expect(usersConnection?.pageInfo.hasPreviousPage).to.be.false
            })
        })

        context('organizationUserStatus filter', () => {
            let org: Organization
            let school1: School
            let role1: Role
            beforeEach(async () => {
                //org used to filter
                org = createOrganization()
                await connection.manager.save(org)
                role1 = createRole('role 1', org)
                await connection.manager.save(role1)
                school1 = createSchool(org)

                await connection.manager.save(school1)

                usersList = []
                // create 10 users
                for (let i = 0; i < 10; i++) {
                    usersList.push(createUser())
                }
                await connection.manager.save(usersList)
                //sort users by userId
                usersList.sort((a, b) => (a.user_id > b.user_id ? 1 : -1))

                for (let i = 0; i < usersList.length; i++) {
                    await addOrganizationToUserAndValidate(
                        testClient,
                        usersList[i].user_id,
                        org.organization_id,
                        getAdminAuthToken()
                    )
                    await addRoleToOrganizationMembership(
                        testClient,
                        usersList[i].user_id,
                        org.organization_id,
                        role1.role_id,
                        { authorization: getAdminAuthToken() }
                    )
                    await addSchoolToUser(
                        testClient,
                        usersList[i].user_id,
                        school1.school_id,
                        { authorization: getAdminAuthToken() }
                    )
                    await addRoleToSchoolMembership(
                        testClient,
                        usersList[i].user_id,
                        school1.school_id,
                        role1.role_id,
                        { authorization: getAdminAuthToken() }
                    )
                }

                //set 4 users to inactive
                for (let i = 0; i < 4; i++) {
                    const membershipDb = await OrganizationMembership.findOneOrFail(
                        {
                            where: {
                                user_id: usersList[i].user_id,
                                organization_id: org.organization_id,
                            },
                        }
                    )
                    membershipDb.status = Status.INACTIVE
                    await connection.manager.save(membershipDb)
                }
            })

            it('should filter the pagination results on organizationId', async () => {
                let directionArgs = {
                    count: 3,
                }
                const filter: IEntityFilter = {
                    organizationId: {
                        operator: 'eq',
                        value: org.organization_id,
                    },
                    organizationUserStatus: {
                        operator: 'eq',
                        value: Status.INACTIVE,
                    },
                }
                const usersConnection = await userConnection(
                    testClient,
                    direction,
                    directionArgs,
                    { authorization: getAdminAuthToken() },
                    filter
                )

                expect(usersConnection?.totalCount).to.eql(4)
                expect(usersConnection?.edges.length).to.equal(3)
                for (let i = 0; i < 3; i++) {
                    expect(
                        usersConnection?.edges[i].node.organizations[0]
                            .userStatus
                    ).to.equal(Status.INACTIVE)
                }
            })

            it('returns nothing for non admins', async () => {
                const filter: IEntityFilter = {
                    organizationId: {
                        operator: 'eq',
                        value: org.organization_id,
                    },
                }
                const usersConnection = await userConnection(
                    testClient,
                    direction,
                    undefined,
                    { authorization: getNonAdminAuthToken() },
                    filter
                )

                expect(usersConnection?.totalCount).to.eql(0)
            })
        })

        context('filter combinations', () => {
            let org: Organization
            let org2: Organization
            let school1: School
            let school2: School
            let school3: School
            let role1: Role
            let role2: Role
            let role3: Role
            beforeEach(async () => {
                //org role and school used to filter
                org = createOrganization()
                await connection.manager.save(org)
                role1 = createRole('role 1', org)
                await connection.manager.save(role1)
                role2 = createRole('role 2', org)
                await connection.manager.save(role2)
                school1 = createSchool(org)
                await connection.manager.save(school1)
                school2 = createSchool(org)
                await connection.manager.save(school2)
                usersList = []
                // create 15 users
                for (let i = 0; i < 15; i++) {
                    usersList.push(createUser())
                }
                //sort users by userId
                await connection.manager.save(usersList)
                usersList.sort((a, b) => (a.user_id > b.user_id ? 1 : -1))

                for (let i = 0; i < 10; i++) {
                    await addOrganizationToUserAndValidate(
                        testClient,
                        usersList[i].user_id,
                        org.organization_id,
                        getAdminAuthToken()
                    )
                }

                // add 5 users to role1/school1 and 5 users to role2/school2
                // add 6th user to both roles and schools
                for (let i = 0; i <= 5; i++) {
                    await addRoleToOrganizationMembership(
                        testClient,
                        usersList[i].user_id,
                        org.organization_id,
                        role1.role_id,
                        { authorization: getAdminAuthToken() }
                    )
                    await addSchoolToUser(
                        testClient,
                        usersList[i].user_id,
                        school1.school_id,
                        { authorization: getAdminAuthToken() }
                    )
                    await addRoleToSchoolMembership(
                        testClient,
                        usersList[i].user_id,
                        school1.school_id,
                        role1.role_id,
                        { authorization: getAdminAuthToken() }
                    )
                }
                for (let i = 5; i < 10; i++) {
                    await addRoleToOrganizationMembership(
                        testClient,
                        usersList[i].user_id,
                        org.organization_id,
                        role2.role_id,
                        { authorization: getAdminAuthToken() }
                    )
                    await addSchoolToUser(
                        testClient,
                        usersList[i].user_id,
                        school2.school_id,
                        { authorization: getAdminAuthToken() }
                    )
                    await addRoleToSchoolMembership(
                        testClient,
                        usersList[i].user_id,
                        school2.school_id,
                        role2.role_id,
                        { authorization: getAdminAuthToken() }
                    )
                }

                // create second org and add other users to this org
                org2 = createOrganization()
                await connection.manager.save(org2)
                role3 = createRole('role 3', org2)
                await connection.manager.save(role3)
                school3 = createSchool(org2)
                await connection.manager.save(school3)

                for (let i = 10; i < 15; i++) {
                    await addOrganizationToUserAndValidate(
                        testClient,
                        usersList[i].user_id,
                        org2.organization_id,
                        getAdminAuthToken()
                    )
                }

                // add remaining users to school3 and role3
                for (let i = 10; i < 15; i++) {
                    await addRoleToOrganizationMembership(
                        testClient,
                        usersList[i].user_id,
                        org2.organization_id,
                        role3.role_id,
                        { authorization: getAdminAuthToken() }
                    )
                    await addSchoolToUser(
                        testClient,
                        usersList[i].user_id,
                        school3.school_id,
                        { authorization: getAdminAuthToken() }
                    )
                    await addRoleToSchoolMembership(
                        testClient,
                        usersList[i].user_id,
                        school3.school_id,
                        role3.role_id,
                        { authorization: getAdminAuthToken() }
                    )
                }
            })
            it('should filter the pagination results on all filters', async () => {
                let directionArgs = {
                    count: 3,
                }
                const filter: IEntityFilter = {
                    organizationId: {
                        operator: 'eq',
                        value: org.organization_id,
                    },
                    roleId: {
                        operator: 'eq',
                        value: role2.role_id,
                    },
                    schoolId: {
                        operator: 'eq',
                        value: school2.school_id,
                    },
                }
                const usersConnection = await userConnection(
                    testClient,
                    direction,
                    directionArgs,
                    { authorization: getAdminAuthToken() },
                    filter
                )

                expect(usersConnection?.totalCount).to.eql(5)
                expect(usersConnection?.edges.length).to.equal(3)

                for (let i = 0; i < 3; i++) {
                    expect(usersConnection?.edges[i].node.id).to.equal(
                        usersList[5 + i].user_id
                    )
                }
                expect(usersConnection?.pageInfo.startCursor).to.equal(
                    convertDataToCursor(usersList[5].user_id)
                )
                expect(usersConnection?.pageInfo.endCursor).to.equal(
                    convertDataToCursor(usersList[7].user_id)
                )
                expect(usersConnection?.pageInfo.hasNextPage).to.be.true
                expect(usersConnection?.pageInfo.hasPreviousPage).to.be.false
            })
        })
    })

    describe('permissionsConnection', () => {
        let firstPermission: any
        let lastPermission: any

        beforeEach(async () => {
            await RolesInitializer.run()
        })

        context('when seeking forward', () => {
            const direction = 'FORWARD'

            context('and no direction args are specified', () => {
                beforeEach(async () => {
                    await RolesInitializer.run()
                    const permissions = await Permission.find({
                        take: 50,
                        order: { permission_id: 'ASC' },
                    })
                    firstPermission = permissions[0]
                    lastPermission = permissions.pop()
                })

                it('returns the expected permissions with the default page size', async () => {
                    const gqlPermissions = await permissionsConnection(
                        testClient,
                        direction,
                        undefined,
                        { authorization: getAdminAuthToken() }
                    )

                    expect(gqlPermissions?.totalCount).to.eql(425)
                    expect(gqlPermissions?.edges.length).to.equal(50)

                    expect(gqlPermissions?.pageInfo.startCursor).to.equal(
                        convertDataToCursor(firstPermission.permission_id)
                    )
                    expect(gqlPermissions?.pageInfo.endCursor).to.equal(
                        convertDataToCursor(lastPermission.permission_id)
                    )
                    expect(gqlPermissions?.pageInfo.hasNextPage).to.be.true
                    expect(gqlPermissions?.pageInfo.hasPreviousPage).to.be.false
                })
            })

            context('and direction args are specified', () => {
                let directionArgs: any

                beforeEach(async () => {
                    await RolesInitializer.run()
                    const permissions = await Permission.find({
                        take: 4,
                        order: { permission_id: 'ASC' },
                    })

                    const cursor = convertDataToCursor(
                        permissions[0]?.permission_id || ''
                    )
                    directionArgs = { count: 3, cursor: cursor }
                    firstPermission = permissions[1]
                    lastPermission = permissions.pop()
                })

                it('returns the expected permissions with the specified page size', async () => {
                    const gqlPermissions = await permissionsConnection(
                        testClient,
                        direction,
                        directionArgs,
                        { authorization: getAdminAuthToken() }
                    )

                    expect(gqlPermissions?.totalCount).to.eql(425)
                    expect(gqlPermissions?.edges.length).to.equal(3)

                    expect(gqlPermissions?.pageInfo.startCursor).to.equal(
                        convertDataToCursor(firstPermission.permission_id)
                    )
                    expect(gqlPermissions?.pageInfo.endCursor).to.equal(
                        convertDataToCursor(lastPermission.permission_id)
                    )
                    expect(gqlPermissions?.pageInfo.hasNextPage).to.be.true
                    expect(gqlPermissions?.pageInfo.hasPreviousPage).to.be.true
                })
            })
            context('and filter args are specified', async () => {
                let filter: IEntityFilter = {
                    permission_id: {
                        operator: 'eq',
                        value: 'add_content_learning_outcomes_433',
                    },
                }
                let gqlPermissions = await permissionsConnection(
                    testClient,
                    direction,
                    { count: 10 },
                    { authorization: getAdminAuthToken() },
                    filter
                )
                expect(gqlPermissions?.totalCount).to.eql(1)

                filter = {
                    permission_id: {
                        operator: 'contains',
                        value: 'learning',
                    },
                }
                gqlPermissions = await permissionsConnection(
                    testClient,
                    direction,
                    { count: 10 },
                    { authorization: getAdminAuthToken() },
                    filter
                )
                expect(gqlPermissions?.totalCount).to.eql(27)
                expect(gqlPermissions?.edges.length).to.equal(10)
            })
        })
    })
<<<<<<< HEAD
});
=======

    describe('renameDuplicateOrganizations', () => {
        const organizationName = 'Organization 1'

        beforeEach(async () => {
            for (let i = 0; i < 3; i += 1) {
                const organization = new Organization()
                organization.organization_name = organizationName
                await organization.save()

                const nullOrganization = new Organization()
                await nullOrganization.save()
            }
        })

        context('when operation is not a mutation', () => {
            it('should throw an error', async () => {
                const fn = async () =>
                    await renameDuplicateOrganizationsQuery(testClient)
                expect(fn()).to.be.rejected

                const nullOrgs = await Organization.count({
                    where: { organization_name: null },
                })
                const duplicatedOrgs = await Organization.count({
                    where: { organization_name: organizationName },
                })
                expect(nullOrgs).eq(3)
                expect(duplicatedOrgs).eq(3)
            })
        })

        context('when user has not Admin permissions', () => {
            it('should throw an error', async () => {
                const fn = async () =>
                    await renameDuplicateOrganizationsMutation(testClient)
                expect(fn()).to.be.rejected

                const nullOrgs = await Organization.count({
                    where: { organization_name: null },
                })
                const duplicatedOrgs = await Organization.count({
                    where: { organization_name: organizationName },
                })
                expect(nullOrgs).eq(3)
                expect(duplicatedOrgs).eq(3)
            })
        })

        context('when user has Admin permissions', () => {
            it('should throw an error', async () => {
                const result = await renameDuplicateOrganizationsMutation(
                    testClient,
                    getAdminAuthToken()
                )
                expect(result).eq(true)

                const nullOrgs = await Organization.count({
                    where: { organization_name: null },
                })
                const duplicatedOrgs = await Organization.count({
                    where: { organization_name: organizationName },
                })
                expect(nullOrgs).eq(0)
                expect(duplicatedOrgs).eq(1)
            })
        })
    })
})
>>>>>>> 2ca00e99
<|MERGE_RESOLUTION|>--- conflicted
+++ resolved
@@ -1,73 +1,3 @@
-<<<<<<< HEAD
-import { expect, use } from "chai";
-import { Connection } from "typeorm";
-import { ApolloServerTestClient, createTestClient } from "../utils/createTestClient";
-import { createTestConnection } from "../utils/testConnection";
-import { createClass } from "../factories/class.factory";
-import { createServer } from "../../src/utils/createServer";
-import { createUserJoe, createUserBilly } from "../utils/testEntities";
-import { createAgeRange } from "../factories/ageRange.factory";
-import { createGrade } from "../factories/grade.factory";
-import { createOrganization } from "../factories/organization.factory";
-import { createRole } from "../factories/role.factory";
-import { createSchool } from "../factories/school.factory";
-import { createSubcategory } from "../factories/subcategory.factory";
-import { createUser } from "../factories/user.factory";
-import { getAgeRange, getGrade, getSubcategory, getAllOrganizations,
-    getOrganizations, switchUser, me, myUsers,
-    getProgram, permissionsConnection, uploadSchoolsFile, userConnection
-} from "../utils/operations/modelOps";
-import { getJoeAuthToken, getJoeAuthWithoutIdToken, getBillyAuthToken } from "../utils/testConfig";
-import { createOrganizationAndValidate } from "../utils/operations/userOps";
-import { addUserToOrganizationAndValidate } from "../utils/operations/organizationOps";
-import { Model } from "../../src/model";
-import { AgeRange } from "../../src/entities/ageRange";
-import { Class } from "../../src/entities/class";
-import { Grade } from "../../src/entities/grade";
-import { User } from "../../src/entities/user";
-import { Permission } from "../../src/entities/permission";
-import { Organization } from "../../src/entities/organization";
-import { Subcategory } from "../../src/entities/subcategory";
-import chaiAsPromised from "chai-as-promised";
-import { Program } from "../../src/entities/program";
-import { createProgram } from "../factories/program.factory";
-import fs from 'fs';
-import { resolve } from 'path';
-import { queryUploadGrades, uploadGrades } from "../utils/operations/csv/uploadGrades";
-import { ReadStream } from 'fs';
-import { queryUploadRoles, uploadRoles } from "../utils/operations/csv/uploadRoles";
-import { queryUploadClasses, uploadClasses } from "../utils/operations/csv/uploadClasses";
-import { queryUploadSubCategories, uploadSubCategories } from "../utils/operations/csv/uploadSubcategories";
-import { queryUploadUsers, uploadUsers } from "../utils/operations/csv/uploadUsers";
-import { Role } from "../../src/entities/role";
-import { before } from "mocha";
-import { queryUploadOrganizations, uploadOrganizations } from "../utils/operations/csv/uploadOrganizations";
-import { Category } from "../../src/entities/category";
-import { queryUploadCategories, uploadCategories } from "../utils/operations/csv/uploadCategories";
-import { School } from "../../src/entities/school";
-import { queryUploadSchools, uploadSchools } from "../utils/operations/csv/uploadSchools";
-import ProgramsInitializer from "../../src/initializers/programs";
-import CategoriesInitializer from "../../src/initializers/categories";
-import SubcategoriesInitializer from "../../src/initializers/subcategories";
-import AgeRangesInitializer from "../../src/initializers/ageRanges";
-import SubjectsInitializer from "../../src/initializers/subjects";
-import GradesInitializer from "../../src/initializers/grades";
-import RolesInitializer from "../../src/initializers/roles";
-import { queryUploadSubjects, uploadSubjects } from "../utils/operations/csv/uploadSubjects";
-import { Subject } from "../../src/entities/subject";
-import { createSubject } from "../factories/subject.factory";
-import { AgeRangeUnit } from "../../src/entities/ageRangeUnit";
-import { queryUploadPrograms, uploadPrograms } from "../utils/operations/csv/uploadPrograms";
-import { queryUploadAgeRanges, uploadAgeRanges } from "../utils/operations/csv/uploadAgeRanges";
-import { convertDataToCursor } from "../utils/paginate";
-import { IEntityFilter } from "../../src/utils/pagination/filtering";
-
-use(chaiAsPromised);
-
-describe("model", () => {
-    let connection: Connection;
-    let testClient: ApolloServerTestClient;
-=======
 import { expect, use } from 'chai'
 import { Connection } from 'typeorm'
 import {
@@ -138,7 +68,6 @@
 describe('model', () => {
     let connection: Connection
     let testClient: ApolloServerTestClient
->>>>>>> 2ca00e99
 
     before(async () => {
         connection = await createTestConnection()
@@ -1703,9 +1632,6 @@
             })
         })
     })
-<<<<<<< HEAD
-});
-=======
 
     describe('renameDuplicateOrganizations', () => {
         const organizationName = 'Organization 1'
@@ -1774,5 +1700,4 @@
             })
         })
     })
-})
->>>>>>> 2ca00e99
+})