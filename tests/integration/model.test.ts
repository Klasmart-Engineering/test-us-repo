import { expect, use } from "chai";
import { Connection } from "typeorm";
import fs from 'fs';
import { resolve } from 'path';
import { ApolloServerTestClient, createTestClient } from "../utils/createTestClient";
import { createTestConnection } from "../utils/testConnection";
import { createServer } from "../../src/utils/createServer";
import { createUserJoe, createUserBilly } from "../utils/testEntities";
import { JoeAuthToken, JoeAuthWithoutIdToken, BillyAuthToken } from "../utils/testConfig";
import { createAgeRange } from "../factories/ageRange.factory";
import { createGrade } from "../factories/grade.factory";
import { createOrganization } from "../factories/organization.factory";
import { createSubcategory } from "../factories/subcategory.factory";
import { getAgeRange, getGrade, getSubcategory, getAllOrganizations, getPermissions, getOrganizations, switchUser, me, myUsers, getProgram, uploadSchoolsFile } from "../utils/operations/modelOps";
import { createOrganizationAndValidate } from "../utils/operations/userOps";
import { addUserToOrganizationAndValidate } from "../utils/operations/organizationOps";
import { Model } from "../../src/model";
import { AgeRange } from "../../src/entities/ageRange";
import { Grade } from "../../src/entities/grade";
import { User } from "../../src/entities/user";
import { Permission } from "../../src/entities/permission";
import { Organization } from "../../src/entities/organization";
import { Subcategory } from "../../src/entities/subcategory";
import chaiAsPromised from "chai-as-promised";
import { Program } from "../../src/entities/program";
import { createProgram } from "../factories/program.factory";
<<<<<<< HEAD
import { queryUploadOrganizations, uploadOrganizations } from "../utils/operations/csv/uploadOrganizations";
import fs, { ReadStream } from 'fs';
import { resolve } from 'path';
=======
import { School } from "../../src/entities/school";
>>>>>>> a084c2ce

use(chaiAsPromised);

describe("model", () => {
    let connection: Connection;
    let testClient: ApolloServerTestClient;

    before(async () => {
        connection = await createTestConnection();
        const server = createServer(new Model(connection));
        testClient = createTestClient(server);
    });

    after(async () => {
        await connection?.close();
    });

    describe("switchUser", () => {
        let user: User;

        beforeEach(async () => {
            user = await createUserJoe(testClient);
        });

        context("when user is not logged in", () => {
            it("raises an error", async () => {
                const fn = () => switchUser(testClient, user.user_id, { authorization: undefined });

                expect(fn()).to.be.rejected;
            });
        });

        context("when user is logged in", () => {
            context("and the user_id is on the account", () => {
                it("returns the expected user", async () => {
                    const gqlRes = await switchUser(testClient, user.user_id, { authorization: JoeAuthToken });
                    const gqlUser = gqlRes.data?.switch_user as User
                    const gqlCookies = gqlRes.extensions?.cookies

                    expect(gqlUser.user_id).to.eq(user.user_id)
                    expect(gqlCookies.user_id?.value).to.eq(user.user_id)
                });
            });

            context("and the user_id is on the account", () => {
                let otherUser: User;

                beforeEach(async () => {
                    otherUser = await createUserBilly(testClient);
                });

                it("raises an error", async () => {
                    const fn = () => switchUser(testClient, otherUser.user_id, { authorization: JoeAuthToken });

                    expect(fn()).to.be.rejected;
                });
            });
        });
    });

    describe("getMyUser", () => {
        let user: User;

        beforeEach(async () => {
            user = await createUserJoe(testClient);
        });

        context("when user is not logged in", () => {
            context("and the user_id cookie is not provided", () => {
                it("returns null", async () => {
                    const gqlUser = await me(testClient, { authorization: undefined });

                    expect(gqlUser).to.be.null
                });
            });

            context("and the user_id cookie is provided", () => {
                it("returns null", async () => {
                    const gqlUser = await me(testClient, { authorization: undefined }, { user_id: user.user_id });

                    expect(gqlUser).to.be.null
                });
            });
        });

        context("when user is logged in", () => {
            context("and no user_id cookie is provided", () => {
                it("creates and returns the expected user", async () => {
                    const gqlUserWithoutId = await me(testClient, { authorization: JoeAuthWithoutIdToken }, { user_id: user.user_id });
                    const gqlUser = await me(testClient, { authorization: JoeAuthToken }, { user_id: user.user_id });

                    expect(gqlUserWithoutId.user_id).to.eq(gqlUser.user_id)
                });
            });

            context("and the correct user_id cookie is provided", () => {
                it("returns the expected user", async () => {
                    const gqlUser = await me(testClient, { authorization: JoeAuthToken }, { user_id: user.user_id });

                    expect(gqlUser.user_id).to.eq(user.user_id)
                });
            });

            context("and the incorrect user_id cookie is provided", () => {
                let otherUser: User;

                beforeEach(async () => {
                    otherUser = await createUserBilly(testClient);
                });

                it("returns a user based from the token", async () => {
                    const gqlUser = await me(testClient, { authorization: JoeAuthToken }, { user_id: otherUser.user_id });

                    expect(gqlUser).to.not.be.null
                    expect(gqlUser.user_id).to.eq(user.user_id)
                    expect(gqlUser.email).to.eq(user.email)
                });
            });
        });
    });

    describe("myUsers", () => {
        let user: User;

        beforeEach(async () => {
            user = await createUserJoe(testClient);
        });

        context("when user is not logged in", () => {
            it("raises an error", async () => {
                const fn = () => myUsers(testClient, { authorization: undefined });

                expect(fn()).to.be.rejected;
            });
        });

        context("when user is logged in", () => {
            const userInfo = (user: User) => { return user.user_id }

            it("returns the expected users", async () => {
                const gqlUsers = await myUsers(testClient, { authorization: JoeAuthToken });

                expect(gqlUsers.map(userInfo)).to.deep.eq([user.user_id])
            });
        });
    });

    describe("getOrganizations", () => {
        let user: User;
        let organization: Organization;

        beforeEach(async () => {
            user = await createUserJoe(testClient);
            organization = await createOrganizationAndValidate(testClient, user.user_id);
        });

        context("when user is not logged in", () => {
            it("returns an empty list of organizations", async () => {
                const gqlOrgs = await getAllOrganizations(testClient, { authorization: undefined });

                expect(gqlOrgs).to.be.empty;
            });
        });

        context("when user is logged in", () => {
            const orgInfo = (org: Organization) => { return org.organization_id }
            let otherOrganization: Organization

            beforeEach(async () => {
                const otherUser = await createUserBilly(testClient);
                otherOrganization = await createOrganizationAndValidate(testClient, otherUser.user_id, "Billy's Org");
            });

            context("and the user is not an admin", () => {
                it("raises an error", async () => {
                    const fn = () => getAllOrganizations(testClient, { authorization: BillyAuthToken });

                    expect(fn()).to.be.rejected;
                });
            });

            context("and there is no filter in the organization ids", () => {
                it("returns the expected organizations", async () => {
                    const gqlOrgs = await getAllOrganizations(testClient, { authorization: JoeAuthToken });

                    expect(gqlOrgs.map(orgInfo)).to.deep.eq([
                        organization.organization_id,
                        otherOrganization.organization_id
                    ]);
                });
            });

            context("and there is a filter in the organization ids", () => {
                it("returns the expected organizations", async () => {
                    const gqlOrgs = await getOrganizations(
                        testClient,
                        [organization.organization_id],
                        { authorization: JoeAuthToken }
                    );

                    expect(gqlOrgs.map(orgInfo)).to.deep.eq([organization.organization_id]);
                });
            });
        });
    });

    describe("getPermissions", () => {
        let user: User;

        beforeEach(async () => {
            user = await createUserJoe(testClient);
        });

        context("when user is not logged in", () => {
            it("raises an error", async () => {
                const fn = () => getPermissions(testClient, { authorization: undefined });

                expect(fn()).to.be.rejected;
            });
        });

        context("when user is logged in", () => {
            const permissionInfo = (permission: Permission) => { return permission.permission_id }

            beforeEach(async () => {
                const otherUser = await createUserBilly(testClient);
            });

            context("and the user is not an admin", () => {
                it("returns paginated results", async () => {
                    const gqlPermissions = await getPermissions(testClient, { authorization: BillyAuthToken });

                    expect(gqlPermissions?.permissions?.edges).to.not.be.empty
                    expect(gqlPermissions?.permissions?.pageInfo).to.not.be.empty
                    expect(gqlPermissions?.permissions?.total).to.not.be.undefined
                });

                it("returns all the permissions available", async () => {
                    let gqlPermissions = await getPermissions(testClient, { authorization: BillyAuthToken });
                    const dbPermissions = await Permission.find() || []

                    const permissions = gqlPermissions?.permissions?.edges || []
                    let hasNext = gqlPermissions?.permissions?.pageInfo?.hasNextPage as boolean

                    while (hasNext) {
                        const endCursor = gqlPermissions?.permissions?.pageInfo?.endCursor
                        gqlPermissions = await getPermissions(testClient, { authorization: BillyAuthToken }, endCursor);
                        const morePermissions = gqlPermissions?.permissions?.edges || []
                        hasNext = gqlPermissions?.permissions?.pageInfo?.hasNextPage as boolean

                        for (const permission of morePermissions) {
                            permissions.push(permission)
                        }
                    }

                    expect(permissions.map(permissionInfo)).to.deep.members(dbPermissions.map(permissionInfo))
                });
            });

            context("and the user is an admin", () => {
                it("returns paginated results", async () => {
                    const gqlPermissions = await getPermissions(testClient, { authorization: JoeAuthToken });

                    expect(gqlPermissions?.permissions?.edges).to.not.be.empty
                    expect(gqlPermissions?.permissions?.pageInfo).to.not.be.empty
                    expect(gqlPermissions?.permissions?.total).to.not.be.undefined
                });

                it("returns all the permissions available", async () => {
                    let gqlPermissions = await getPermissions(testClient, { authorization: JoeAuthToken });
                    const dbPermissions = await Permission.find() || []

                    const permissions = gqlPermissions?.permissions?.edges || []
                    let hasNext = gqlPermissions?.permissions?.pageInfo?.hasNextPage as boolean

                    while (hasNext) {
                        const endCursor = gqlPermissions?.permissions?.pageInfo?.endCursor
                        gqlPermissions = await getPermissions(testClient, { authorization: JoeAuthToken }, endCursor);
                        const morePermissions = gqlPermissions?.permissions?.edges || []
                        hasNext = gqlPermissions?.permissions?.pageInfo?.hasNextPage as boolean

                        for (const permission of morePermissions) {
                            permissions.push(permission)
                        }
                    }

                    expect(permissions.map(permissionInfo)).to.deep.members(dbPermissions.map(permissionInfo))
                });
            });
        });
    });

    describe("getAgeRange", () => {
        let user: User;
        let ageRange: AgeRange;
        let organizationId: string;

        const ageRangeInfo = (ageRange: AgeRange) => {
            return {
                id: ageRange.id,
                name: ageRange.name,
                high_value: ageRange.high_value,
                high_value_unit: ageRange.high_value_unit,
                low_value: ageRange.low_value,
                low_value_unit: ageRange.low_value_unit,
                system: ageRange.system,
            }
        }

        beforeEach(async () => {
            user = await createUserJoe(testClient);
            const org = createOrganization(user)
            await connection.manager.save(org)
            organizationId = org.organization_id
            ageRange = createAgeRange(org)
            await connection.manager.save(ageRange)
        });

        context("when user is not logged in", () => {
            it("returns no age range", async () => {
                const gqlAgeRange = await getAgeRange(testClient, ageRange.id, { authorization: undefined });

                expect(gqlAgeRange).to.be.null;
            });
        });

        context("when user is logged in", () => {
            let otherUserId: string;

            beforeEach(async () => {
                const otherUser = await createUserBilly(testClient);
                otherUserId = otherUser.user_id
            });

            context("and the user is not an admin", () => {
                context("and it belongs to the organization from the age range", () => {
                    beforeEach(async () => {
                        await addUserToOrganizationAndValidate(testClient, otherUserId, organizationId, { authorization: JoeAuthToken });
                    });

                    it("returns the expected age range", async () => {
                        const gqlAgeRange = await getAgeRange(testClient, ageRange.id, { authorization: BillyAuthToken });

                        expect(gqlAgeRange).not.to.be.null;
                        expect(ageRangeInfo(gqlAgeRange)).to.deep.eq(ageRangeInfo(ageRange))
                    });
                });

                context("and it does not belongs to the organization from the age range", () => {
                    it("returns no age range", async () => {
                        const gqlAgeRange = await getAgeRange(testClient, ageRange.id, { authorization: BillyAuthToken });

                        expect(gqlAgeRange).to.be.null;
                    });
                });
            });

            context("and the user is an admin", () => {
                context("and it belongs to the organization from the age range", () => {
                    beforeEach(async () => {
                        await addUserToOrganizationAndValidate(testClient, user.user_id, organizationId, { authorization: JoeAuthToken });
                    });

                    it("returns the expected age range", async () => {
                        const gqlAgeRange = await getAgeRange(testClient, ageRange.id, { authorization: JoeAuthToken });

                        expect(gqlAgeRange).not.to.be.null;
                        expect(ageRangeInfo(gqlAgeRange)).to.deep.eq(ageRangeInfo(ageRange))
                    });
                });

                context("and it does not belongs to the organization from the age range", () => {
                    it("returns the expected age range", async () => {
                        const gqlAgeRange = await getAgeRange(testClient, ageRange.id, { authorization: JoeAuthToken });

                        expect(gqlAgeRange).not.to.be.null;
                        expect(ageRangeInfo(gqlAgeRange)).to.deep.eq(ageRangeInfo(ageRange))
                    });
                });
            });
        });
    });

    describe("getGrade", () => {
        let user: User;
        let userId: string;
        let otherUserId: string;
        let organization: Organization;
        let organizationId: string;
        let grade: Grade;

        let gradeDetails: any;

        const gradeInfo = async (grade: Grade) => {
            return {
                name: grade.name,
                progress_from_grade_id: (await grade.progress_from_grade)?.id,
                progress_to_grade_id: (await grade.progress_to_grade)?.id,
                system: grade.system,
            }
        }

        beforeEach(async () => {
            const orgOwner = await createUserJoe(testClient);
            otherUserId = orgOwner.user_id
            user = await createUserBilly(testClient);
            userId = user.user_id
            organization = await createOrganizationAndValidate(testClient, orgOwner.user_id);
            organizationId = organization.organization_id
            const progressFromGrade = createGrade(organization)
            await progressFromGrade.save()
            const progressToGrade = createGrade(organization)
            await progressToGrade.save()
            grade = createGrade(organization, progressFromGrade, progressToGrade)
            await grade.save()
            gradeDetails = await gradeInfo(grade)
        });

        context("when user is not logged in", () => {
            it("returns no age range", async () => {
                const gqlGrade = await getGrade(testClient, grade.id, { authorization: undefined });

                expect(gqlGrade).to.be.null;
            });
        });

        context("when user is logged in", () => {
            context("and the user is not an admin", () => {
                context("and it belongs to the organization from the grade", () => {
                    beforeEach(async () => {
                        await addUserToOrganizationAndValidate(testClient, userId, organizationId, { authorization: JoeAuthToken });
                    });

                    it("returns the expected grade", async () => {
                        const gqlGrade = await getGrade(testClient, grade.id, { authorization: BillyAuthToken });

                        expect(gqlGrade).not.to.be.null;
                        const gqlGradeDetails = await gradeInfo(gqlGrade)
                        expect(gqlGradeDetails).to.deep.eq(gradeDetails)
                    });
                });

                context("and it does not belongs to the organization from the grade", () => {
                    it("returns no grade", async () => {
                        const gqlGrade = await getGrade(testClient, grade.id, { authorization: BillyAuthToken });

                        expect(gqlGrade).to.be.null;
                    });
                });
            });

            context("and the user is an admin", () => {
                context("and it belongs to the organization from the grade", () => {
                    beforeEach(async () => {
                        await addUserToOrganizationAndValidate(testClient, otherUserId, organizationId, { authorization: JoeAuthToken });
                    });

                    it("returns the expected grade", async () => {
                        const gqlGrade = await getGrade(testClient, grade.id, { authorization: JoeAuthToken });

                        expect(gqlGrade).not.to.be.null;
                        const gqlGradeDetails = await gradeInfo(gqlGrade)
                        expect(gqlGradeDetails).to.deep.eq(gradeDetails)
                    });
                });

                context("and it does not belongs to the organization from the grade", () => {
                    it("returns the expected grade", async () => {
                        const gqlGrade = await getGrade(testClient, grade.id, { authorization: JoeAuthToken });

                        expect(gqlGrade).not.to.be.null;
                        const gqlGradeDetails = await gradeInfo(gqlGrade)
                        expect(gqlGradeDetails).to.deep.eq(gradeDetails)
                    });
                });
            });
        });
    });

    describe("getSubcategory", () => {
        let user: User;
        let subcategory: Subcategory;
        let organizationId: string;

        const subcategoryInfo = (subcategory: Subcategory) => {
            return {
                id: subcategory.id,
                name: subcategory.name,
                system: subcategory.system,
            }
        }

        beforeEach(async () => {
            user = await createUserJoe(testClient);
            const org = createOrganization(user)
            await connection.manager.save(org)
            organizationId = org.organization_id
            subcategory = createSubcategory(org)
            await connection.manager.save(subcategory)
        });

        context("when user is not logged in", () => {
            it("returns no subcategory", async () => {
                const gqlSubcategory = await getSubcategory(testClient, subcategory.id, { authorization: undefined });

                expect(gqlSubcategory).to.be.null;
            });
        });

        context("when user is logged in", () => {
            let otherUserId: string;

            beforeEach(async () => {
                const otherUser = await createUserBilly(testClient);
                otherUserId = otherUser.user_id
            });

            context("and the user is not an admin", () => {
                context("and it belongs to the organization from the subcategory", () => {
                    beforeEach(async () => {
                        await addUserToOrganizationAndValidate(testClient, otherUserId, organizationId, { authorization: JoeAuthToken });
                    });

                    it("returns the expected subcategory", async () => {
                        const gqlSubcategory = await getSubcategory(testClient, subcategory.id, { authorization: BillyAuthToken });

                        expect(gqlSubcategory).not.to.be.null;
                        expect(subcategoryInfo(gqlSubcategory)).to.deep.eq(subcategoryInfo(subcategory))
                    });
                });

                context("and it does not belongs to the organization from the subcategory", () => {
                    it("returns no subcategory", async () => {
                        const gqlSubcategory = await getSubcategory(testClient, subcategory.id, { authorization: BillyAuthToken });

                        expect(gqlSubcategory).to.be.null;
                    });
                });
            });

            context("and the user is an admin", () => {
                context("and it belongs to the organization from the subcategory", () => {
                    beforeEach(async () => {
                        await addUserToOrganizationAndValidate(testClient, user.user_id, organizationId, { authorization: JoeAuthToken });
                    });

                    it("returns the expected subcategory", async () => {
                        const gqlSubcategory = await getSubcategory(testClient, subcategory.id, { authorization: JoeAuthToken });

                        expect(gqlSubcategory).not.to.be.null;
                        expect(subcategoryInfo(gqlSubcategory)).to.deep.eq(subcategoryInfo(subcategory))
                    });
                });

                context("and it does not belongs to the organization from the subcategory", () => {
                    it("returns the expected subcategory", async () => {
                        const gqlSubcategory = await getSubcategory(testClient, subcategory.id, { authorization: JoeAuthToken });

                        expect(gqlSubcategory).not.to.be.null;
                        expect(subcategoryInfo(gqlSubcategory)).to.deep.eq(subcategoryInfo(subcategory))
                    });
                });
            });
        });
    });

    describe("getProgram", () => {
        let user: User;
        let program: Program;
        let organizationId: string;

        const programInfo = (program: Program) => {
            return {
                id: program.id,
                name: program.name,
                system: program.system,
            }
        }

        beforeEach(async () => {
            user = await createUserJoe(testClient);
            const org = createOrganization(user)
            await connection.manager.save(org)
            organizationId = org.organization_id
            program = createProgram(org)
            await connection.manager.save(program)
        });

        context("when user is not logged in", () => {
            it("returns no program", async () => {
                const gqlProgram = await getProgram(testClient, program.id, { authorization: undefined });

                expect(gqlProgram).to.be.null;
            });
        });

        context("when user is logged in", () => {
            let otherUserId: string;

            beforeEach(async () => {
                const otherUser = await createUserBilly(testClient);
                otherUserId = otherUser.user_id
            });

            context("and the user is not an admin", () => {
                context("and it belongs to the organization from the program", () => {
                    beforeEach(async () => {
                        await addUserToOrganizationAndValidate(testClient, otherUserId, organizationId, { authorization: JoeAuthToken });
                    });

                    it("returns the expected program", async () => {
                        const gqlProgram = await getProgram(testClient, program.id, { authorization: BillyAuthToken });

                        expect(gqlProgram).not.to.be.null;
                        expect(programInfo(gqlProgram)).to.deep.eq(programInfo(program))
                    });
                });

                context("and it does not belongs to the organization from the program", () => {
                    it("returns no program", async () => {
                        const gqlProgram = await getProgram(testClient, program.id, { authorization: BillyAuthToken });

                        expect(gqlProgram).to.be.null;
                    });
                });
            });

            context("and the user is an admin", () => {
                context("and it belongs to the organization from the program", () => {
                    beforeEach(async () => {
                        await addUserToOrganizationAndValidate(testClient, user.user_id, organizationId, { authorization: JoeAuthToken });
                    });

                    it("returns the expected program", async () => {
                        const gqlProgram = await getProgram(testClient, program.id, { authorization: JoeAuthToken });

                        expect(gqlProgram).not.to.be.null;
                        expect(programInfo(gqlProgram)).to.deep.eq(programInfo(program))
                    });
                });

                context("and it does not belongs to the organization from the program", () => {
                    it("returns the expected program", async () => {
                        const gqlProgram = await getProgram(testClient, program.id, { authorization: JoeAuthToken });

                        expect(gqlProgram).not.to.be.null;
                        expect(programInfo(gqlProgram)).to.deep.eq(programInfo(program))
                    });
                });
            });
        });
    });
<<<<<<< HEAD

    describe("uploadOrganizationsFromCSV", () => {
        let file: ReadStream;
        const mimetype = 'text/csv';
        const encoding = '7bit';
        const correctFileName = 'organizationsExample.csv';
        const wrongFileName = 'organizationsWrong.csv';

        context("when operation is not a mutation", () => {
            it("should throw an error", async () => {
                const filename = correctFileName;
                file = fs.createReadStream(resolve(`tests/fixtures/${filename}`));

                const fn = async () => await queryUploadOrganizations(testClient, file, filename, mimetype, encoding);
                expect(fn()).to.be.rejected;

                const organizationsCreated = await Organization.count();
                expect(organizationsCreated).eq(0);
            });
        });

        context("when file data is not correct", () => {
            it("should throw an error", async () => {
                const filename = wrongFileName;
                file = fs.createReadStream(resolve(`tests/fixtures/${filename}`));

                const fn = async () => await queryUploadOrganizations(testClient, file, filename, mimetype, encoding);
                expect(fn()).to.be.rejected;

                const organizationsCreated = await Organization.count();
                expect(organizationsCreated).eq(0);
            });
        });

        context("when file data is correct", () => {
            it("should create organizations", async () => {
                const filename = correctFileName
                file = fs.createReadStream(resolve(`tests/fixtures/${filename}`));

                const result = await uploadOrganizations(testClient, file, filename, mimetype, encoding);
                expect(result.filename).eq(filename);
                expect(result.mimetype).eq(mimetype);
                expect(result.encoding).eq(encoding);

                const organizationsCreated = await Organization.count();
                expect(organizationsCreated).gt(0);
            });
        });
    });
=======
>>>>>>> a084c2ce
});<|MERGE_RESOLUTION|>--- conflicted
+++ resolved
@@ -24,13 +24,10 @@
 import chaiAsPromised from "chai-as-promised";
 import { Program } from "../../src/entities/program";
 import { createProgram } from "../factories/program.factory";
-<<<<<<< HEAD
 import { queryUploadOrganizations, uploadOrganizations } from "../utils/operations/csv/uploadOrganizations";
 import fs, { ReadStream } from 'fs';
 import { resolve } from 'path';
-=======
 import { School } from "../../src/entities/school";
->>>>>>> a084c2ce
 
 use(chaiAsPromised);
 
@@ -683,7 +680,6 @@
             });
         });
     });
-<<<<<<< HEAD
 
     describe("uploadOrganizationsFromCSV", () => {
         let file: ReadStream;
@@ -733,6 +729,4 @@
             });
         });
     });
-=======
->>>>>>> a084c2ce
 });