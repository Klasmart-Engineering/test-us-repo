--- conflicted
+++ resolved
@@ -74,13 +74,8 @@
 import { BrandingError } from './types/errors/branding/brandingError'
 import { BrandingImage } from './entities/brandingImage'
 import { Status } from './entities/status'
-<<<<<<< HEAD
 import { AgeRangeConnectionNode } from './types/graphQL/ageRangeConnectionNode'
 import { SubjectConnectionNode } from './types/graphQL/subjectConnectionNode'
-=======
-import { AgeRangeConnectionNode } from './types/graphQL/ageRange'
-import { SubjectConnectionNode } from './types/graphQL/subject'
->>>>>>> 68445ee9
 import { runMigrations } from './initializers/migrations'
 import { usersConnectionResolver } from './pagination/usersConnection'
 import { schoolsConnectionResolver } from './pagination/schoolsConnection'
@@ -563,14 +558,11 @@
         return data
     }
 
-<<<<<<< HEAD
-=======
     public classesConnection = async (
         info: GraphQLResolveInfo,
         paginationArgs: IPaginationArgs<Class>
     ) => classesConnectionResolver(info, paginationArgs)
 
->>>>>>> 68445ee9
     public async subjectsConnection(
         _context: Context,
         info: GraphQLResolveInfo,
