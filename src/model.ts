import {
    createConnection,
    Connection,
    getManager,
    getRepository,
    EntityManager,
    Repository,
} from 'typeorm'
import { GraphQLResolveInfo } from 'graphql'
import { User, accountUUID } from './entities/user'
import {
    Organization,
    validateDOB,
    validateEmail,
    validatePhone,
    padShortDob,
} from './entities/organization'
import AgeRangesInitializer from './initializers/ageRanges'
import { AgeRange } from './entities/ageRange'
import CategoriesInitializer from './initializers/categories'
import GradesInitializer from './initializers/grades'
import { Role } from './entities/role'
import ProgramsInitializer from './initializers/programs'
import RolesInitializer from './initializers/roles'
import SubcategoriesInitializer from './initializers/subcategories'
import SubjectsInitializer from './initializers/subjects'
import { Class } from './entities/class'
import { Context } from './main'
import { School } from './entities/school'
import { Permission } from './entities/permission'
import { getPaginated } from './utils/getpaginated'
import { processUserFromCSVRow } from './utils/csv/user'
import { processClassFromCSVRow } from './utils/csv/class'
import { createEntityFromCsvWithRollBack } from './utils/csv/importEntity'
import { processGradeFromCSVRow } from './utils/csv/grade'
import { processOrganizationFromCSVRow } from './utils/csv/organization'
<<<<<<< HEAD
import { setGradeFromTo } from './utils/csv/setGradeFromToFields'
=======
import { processSchoolFromCSVRow } from './utils/csv/school'
>>>>>>> a084c2ce

export class Model {
    public static async create() {
        try {
            const connection = await createConnection({
                name: 'default',
                type: 'postgres',
                url:
                    process.env.DATABASE_URL ||
                    'postgres://postgres:kidsloop@localhost',
                synchronize: true,
                logging: Boolean(process.env.DATABASE_LOGGING),
                entities: ['src/entities/*.ts'],
            })
            const model = new Model(connection)
            await getManager(connection.name).query(
                'CREATE EXTENSION IF NOT EXISTS pg_trgm'
            )
            console.log('🐘 Connected to postgres')
            return model
        } catch (e) {
            console.log('❌ Failed to connect or initialize postgres')
            throw e
        }
    }

    public static readonly SIMILARITY_THRESHOLD =
        process.env.POSTGRES_TRGM_LIMIT || 0.1

    private connection: Connection
    private manager: EntityManager
    private userRepository: Repository<User>
    private organizationRepository: Repository<Organization>
    private roleRepository: Repository<Role>
    private classRepository: Repository<Class>
    private schoolRepository: Repository<School>
    private permissionRepository: Repository<Permission>
    private ageRangeRepository: Repository<AgeRange>

    constructor(connection: Connection) {
        this.connection = connection
        this.manager = getManager(connection.name)
        this.userRepository = getRepository(User, connection.name)
        this.organizationRepository = getRepository(
            Organization,
            connection.name
        )
        this.roleRepository = getRepository(Role, connection.name)
        this.classRepository = getRepository(Class, connection.name)
        this.schoolRepository = getRepository(School, connection.name)
        this.permissionRepository = getRepository(Permission, connection.name)
        this.ageRangeRepository = getRepository(AgeRange, connection.name)
    }

    public async getMyUser({ token, permissions }: Context) {
        const userID = permissions.getUserId()
        const userEmail = token?.email
        const userPhone = token?.phone

        let user = await this.userRepository.findOne({
            where: [
                { email: userEmail, user_id: userID },
                { phone: userPhone, user_id: userID },
            ],
        })

        if (user) {
            return user
        }

        const hashSource = userEmail || userPhone

        if (hashSource) {
            user = new User()
            user.user_id = accountUUID(hashSource)
            user.email = userEmail
            user.phone = userPhone

            await user.save()
        }

        return user
    }

    public async newUser({
        given_name,
        family_name,
        email,
        phone,
        avatar,
        date_of_birth,
        username,
    }: any) {
        console.info('Unauthenticated endpoint call newUser')

        const newUser = new User()
        if (email) {
            if (!validateEmail(email)) {
                email = undefined
            }
        }
        if (phone) {
            if (!validatePhone(phone)) {
                phone = undefined
            }
        }
        if (date_of_birth) {
            date_of_birth = padShortDob(date_of_birth)
            if (!validateDOB(date_of_birth)) {
                date_of_birth = undefined
            }
        }
        const hashSource = email ?? phone
        if (!hashSource) {
            return null
        }
        newUser.user_id = accountUUID(hashSource)
        newUser.given_name = given_name
        newUser.family_name = family_name
        newUser.email = email
        newUser.phone = phone
        newUser.avatar = avatar
        newUser.date_of_birth = date_of_birth
        newUser.username = username

        await this.manager.save(newUser)
        return newUser
    }

    public async switchUser(
        { user_id }: any,
        context: Context,
        info: GraphQLResolveInfo
    ) {
        const userEmail = context.token?.email
        const userPhone = context.token?.phone
        let user = undefined

        if (userEmail) {
            user = await User.findOne({
                where: { email: userEmail, user_id: user_id },
            })
        } else if (userPhone) {
            user = await User.findOne({
                where: { phone: userPhone, user_id: user_id },
            })
        }

        if (!user) {
            throw new Error(
                `Not able to switch to user ${user_id}. Please try authenticating again`
            )
        }

        context.res.cookie('user_id', user.user_id)

        return user
    }

    public async setUser({
        user_id,
        given_name,
        family_name,
        email,
        phone,
        avatar,
        date_of_birth,
        username,
        alternate_email,
        alternate_phone,
    }: any) {
        console.info('Unauthenticated endpoint call setUser')
        if (email) {
            if (!validateEmail(email)) {
                email = undefined
            }
        }
        if (phone) {
            if (!validatePhone(phone)) {
                phone = undefined
            }
        }
        if (date_of_birth) {
            if (!validateDOB(date_of_birth)) {
                date_of_birth = undefined
            }
        }

        const user = await this.userRepository.findOneOrFail(user_id)

        if (given_name !== undefined) {
            user.given_name = given_name
        }
        if (family_name !== undefined) {
            user.family_name = family_name
        }
        if (email !== undefined) {
            user.email = email
        }
        if (phone !== undefined) {
            user.phone = phone
        }
        if (avatar !== undefined) {
            user.avatar = avatar
        }
        if (date_of_birth !== undefined) {
            user.date_of_birth = date_of_birth
        }
        if (username !== undefined) {
            user.username = username
        }
        if (alternate_email && validateEmail(alternate_email)) {
            user.alternate_email = alternate_email
        }

        if (alternate_phone) {
            user.alternate_phone = alternate_phone
        }

        await this.manager.save(user)
        return user
    }
    public async getUser(user_id: string) {
        console.info('Unauthenticated endpoint call getUser')

        const user = await this.userRepository.findOneOrFail(user_id)
        return user
    }

    public async myUsers(
        args: any,
        context: Context,
        info: GraphQLResolveInfo
    ) {
        const userEmail = context.token?.email
        const userPhone = context.token?.phone
        let users: User[] = []

        if (userEmail) {
            users = await User.find({ where: { email: userEmail } })
        } else if (userPhone) {
            users = await User.find({ where: { phone: userPhone } })
        }

        if (users.length === 0) {
            throw new Error(`Please try authenticating again`)
        }

        return users
    }

    public async getUsers() {
        console.log('Unauthenticated endpoint call getUsers')

        return await this.userRepository.find()
    }

    public async setOrganization({
        organization_id,
        organization_name,
        address1,
        address2,
        phone,
        shortCode,
    }: Organization) {
        console.info('Unauthenticated endpoint call setOrganization')
        const organization = await this.organizationRepository.findOneOrFail(
            organization_id
        )

        if (organization_name !== undefined) {
            organization.organization_name = organization_name
        }
        if (address1 !== undefined) {
            organization.address1 = address1
        }
        if (address2 !== undefined) {
            organization.address2 = address2
        }
        if (phone !== undefined) {
            organization.phone = phone
        }
        if (shortCode !== undefined) {
            organization.shortCode = shortCode
        }

        await this.manager.save(organization)
        return organization
    }
    public async getOrganization(organization_id: string) {
        console.info('Unauthenticated endpoint call getOrganization')

        const organization = await this.organizationRepository.findOne(
            organization_id
        )
        return organization
    }

    public async getOrganizations({ organization_ids, scope }: any) {
        if (organization_ids) {
            return await scope.whereInIds(organization_ids).getMany()
        } else {
            return await scope.getMany()
        }
    }

    public async v1_getOrganizations(
        context: Context,
        { organization_ids, after, before, first, last, scope }: any
    ) {
        if (organization_ids) {
            scope.whereInIds(organization_ids)
        }

        return getPaginated(this, 'organization', {
            before,
            after,
            first,
            last,
            scope,
        })
    }

    public async v1_getUsers(
        context: Context,
        { after, before, first, last, scope }: any
    ) {
        return getPaginated(this, 'user', {
            before,
            after,
            first,
            last,
            scope,
        })
    }

    public async v1_getRoles(
        context: Context,
        { after, before, first, last, scope }: any
    ) {
        if (!context.permissions.isAdmin && scope) {
            const user_id = context.permissions.getUserId() || ''
            const orgScope = scope.clone()
            const idsFromOrgs = await orgScope
                .select('Role.role_id')
                .innerJoin('Role.memberships', 'OrganizationMembership')
                .innerJoin('OrganizationMembership.user', 'User')
                .groupBy('Role.role_id, OrganizationMembership.user_id')
                .where('OrganizationMembership.user_id = :user_id', {
                    user_id: user_id,
                })
                .getRawMany()
            const schoolScope = scope.clone()
            const idsFromSchools = await schoolScope
                .select('Role.role_id')
                .innerJoin('Role.schoolMemberships', 'SchoolMembership')
                .innerJoin('SchoolMembership.user', 'User')
                .groupBy('Role.role_id, SchoolMembership.user_id')
                .where('SchoolMembership.user_id = :user_id', {
                    user_id: user_id,
                })
                .getMany()
            const idcontainer = idsFromOrgs.concat(idsFromSchools)
            const ids: string[] = idcontainer.map((x: any) => x.Role_role_id)
            if (ids.length === 0) {
                ids.push('ffffffff-ffff-ffff-ffff-ffffffffffff')
            }
            scope.whereInIds(ids)
        }
        return getPaginated(this, 'role', {
            before,
            after,
            first,
            last,
            scope,
        })
    }

    public async getRole({ role_id }: Role) {
        console.info('Unauthenticated endpoint call getRole')

        try {
            const role = await this.roleRepository.findOneOrFail({ role_id })
            return role
        } catch (e) {
            console.error(e)
        }
    }

    public async getRoles() {
        console.info('Unauthenticated endpoint call getRoles')

        try {
            const roles = await this.roleRepository.find()
            return roles
        } catch (e) {
            console.error(e)
        }
    }

    public async getPermissions(
        context: Context,
        { after, before, first, last }: any
    ) {
        const scope = this.permissionRepository
            .createQueryBuilder()
            .where('Permission.allow = :allowed', {
                allowed: true,
            })

        return getPaginated(this, 'permission', {
            before,
            after,
            first,
            last,
            scope,
        })
    }

    public async getClass({ class_id }: Class) {
        console.info('Unauthenticated endpoint call getClass')

        try {
            const _class = await this.classRepository.findOneOrFail({
                class_id,
            })
            return _class
        } catch (e) {
            console.error(e)
        }
    }
    public async getClasses() {
        console.info('Unauthenticated endpoint call getClasses')

        try {
            const classes = await this.classRepository.find()
            return classes
        } catch (e) {
            console.error(e)
        }
    }

    public async getSchool({ school_id }: School) {
        console.info('Unauthenticated endpoint call getSchool')

        try {
            const school = await this.schoolRepository.findOneOrFail({
                school_id,
            })
            return school
        } catch (e) {
            console.error(e)
        }
    }

    public async v1_getClasses(
        context: Context,
        { after, before, first, last, scope }: any
    ) {
        if (!context.permissions.isAdmin && scope) {
            const user_id = context.permissions.getUserId() || ''
            const teachingScope = scope.clone()
            const idsFromTeaching: Class[] =
                (await teachingScope
                    .createQueryBuilder()
                    .relation(User, 'classesTeaching')
                    .of(user_id)
                    .loadMany()) ?? []
            const schoolScope = scope.clone()
            const idsFromStudying: Class[] =
                (await schoolScope
                    .createQueryBuilder()
                    .relation(User, 'classesStudying')
                    .of(user_id)
                    .loadMany()) ?? []

            const idcontainer = idsFromStudying.concat(idsFromTeaching)
            const ids: string[] = idcontainer.map((x: any) => x.class_id)
            if (ids.length === 0) {
                ids.push('ffffffff-ffff-ffff-ffff-ffffffffffff')
            }
            scope.whereInIds(ids)
        }
        return getPaginated(this, 'class', {
            before,
            after,
            first,
            last,
            scope,
        })
    }

    public async getAgeRange({ id, scope }: any, context: Context) {
        const ageRange = await scope
            .andWhere('AgeRange.id = :id', {
                id: id,
            })
            .getOne()

        return ageRange
    }

    public async getGrade({ id, scope }: any, context: Context) {
        const grade = await scope
            .andWhere('Grade.id = :id', {
                id: id,
            })
            .getOne()

        return grade
    }

    public async getCategory({ id, scope }: any, context: Context) {
        const category = await scope
            .andWhere('Category.id = :id', {
                id: id,
            })
            .getOne()

        return category
    }

    public async getProgram({ id, scope }: any, context: Context) {
        const program = await scope
            .andWhere('Program.id = :id', {
                id: id,
            })
            .getOne()

        return program
    }

    public async getSubcategory({ id, scope }: any, context: Context) {
        const subcategory = await scope
            .andWhere('Subcategory.id = :id', {
                id: id,
            })
            .getOne()

        return subcategory
    }

    public async getSubject({ id, scope }: any, context: Context) {
        const subject = await scope
            .andWhere('Subject.id = :id', {
                id: id,
            })
            .getOne()

        return subject
    }

    public async createOrUpdateSystemEntities() {
        await RolesInitializer.run()
        await AgeRangesInitializer.run()
        await GradesInitializer.run()
        await SubcategoriesInitializer.run()
        await CategoriesInitializer.run()
        await SubjectsInitializer.run()
        await ProgramsInitializer.run()

        return true
    }

    public async uploadOrganizationsFromCSV(
        args: any,
        context: Context,
        info: GraphQLResolveInfo
    ) {
        if (info.operation.operation !== 'mutation') {
            return null
        }

        const { file } = await args.file
        await createEntityFromCsvWithRollBack(
            this.connection,
            file,
            processOrganizationFromCSVRow
        )

        return file
    }

    public async uploadUsersFromCSV(
        args: any,
        context: Context,
        info: GraphQLResolveInfo
    ) {
        if (info.operation.operation !== 'mutation') {
            return null
        }

        const { file } = await args.file
        await createEntityFromCsvWithRollBack(
            this.connection,
            file,
            processUserFromCSVRow
        )

        return file
    }

    public async uploadClassesFromCSV(
        args: any,
        context: Context,
        info: GraphQLResolveInfo
    ) {
        if (info.operation.operation !== 'mutation') {
            return null
        }

        const { file } = await args.file
        await createEntityFromCsvWithRollBack(
            this.connection,
            file,
            processClassFromCSVRow
        )
<<<<<<< HEAD
=======

        return file
    }

    public async uploadSchoolsFromCSV(
        args: any,
        context: Context,
        info: GraphQLResolveInfo
    ) {
        if (info.operation.operation !== 'mutation') {
            return null
        }
        const { file } = await args.file
        await createEntityFromCsvWithRollBack(
            this.connection,
            file,
            processSchoolFromCSVRow
        )
>>>>>>> a084c2ce

        return file
    }

    public async uploadGradesFromCSV(args: any) {
        const { file } = await args.file
        return createEntityFromCsvWithRollBack(this.connection, file, [
            processGradeFromCSVRow,
            setGradeFromTo,
        ])
    }
}<|MERGE_RESOLUTION|>--- conflicted
+++ resolved
@@ -34,11 +34,8 @@
 import { createEntityFromCsvWithRollBack } from './utils/csv/importEntity'
 import { processGradeFromCSVRow } from './utils/csv/grade'
 import { processOrganizationFromCSVRow } from './utils/csv/organization'
-<<<<<<< HEAD
 import { setGradeFromTo } from './utils/csv/setGradeFromToFields'
-=======
 import { processSchoolFromCSVRow } from './utils/csv/school'
->>>>>>> a084c2ce
 
 export class Model {
     public static async create() {
@@ -656,8 +653,6 @@
             file,
             processClassFromCSVRow
         )
-<<<<<<< HEAD
-=======
 
         return file
     }
@@ -676,7 +671,6 @@
             file,
             processSchoolFromCSVRow
         )
->>>>>>> a084c2ce
 
         return file
     }
