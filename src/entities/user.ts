import {Entity, PrimaryGeneratedColumn, Column, OneToMany, getRepository, BaseEntity, ManyToMany, getManager, JoinColumn, JoinTable, OneToOne} from "typeorm";
import { GraphQLResolveInfo } from 'graphql';
import { OrganizationMembership } from "./organizationMembership";
import { AWSS3 } from "../entities/s3";
import { Role } from "./role";
import { Organization, OrganizationInput, OrganizationStatus } from "./organization";
import { Class } from "./class";
import { SchoolMembership } from "./schoolMembership";
import { ApolloServerFileUploads } from "../entities/types";

export const UserStatus = {
    "PENDING": "PENDING",
    "ACTIVE": "ACTIVE",
    "SUSPENDED": "SUSPENDED",
    "INACTIVE": "INACTIVE",
}

@Entity()
export class User extends BaseEntity {

    @PrimaryGeneratedColumn("uuid")
    public user_id!: string

    @Column({nullable: true})
    public user_name?: string

    @Column({nullable: true})
    public given_name?: string

    @Column({nullable: true})
    public family_name?: string

    @Column({nullable: true})
    public email?: string

    @Column({nullable: true})
    public avatar?: string

    @OneToMany(() => OrganizationMembership, membership => membership.user)
    @JoinColumn({name: "organization_id", referencedColumnName: "organization_id"})
    public memberships?: Promise<OrganizationMembership[]>
    public async membership({organization_id}: any, context: any, info: GraphQLResolveInfo) {
        try {
            const membership = await getRepository(OrganizationMembership).findOneOrFail({where: {user_id: this.user_id, organization_id}})
            return membership
        } catch(e) {
            console.error(e)
        }
    }

    @OneToMany(() => SchoolMembership, schoolMembership => schoolMembership.user)
    @JoinColumn({name: "school_id", referencedColumnName: "school_id"})
    public school_memberships?: Promise<SchoolMembership[]>

    @ManyToMany(() => Class, class_ => class_.teachers)
    @JoinTable()
    public classesTeaching?: Promise<Class[]>
    
    @ManyToMany(() => Class, class_ => class_.students)
    @JoinTable()
    public classesStudying?: Promise<Class[]>

    @OneToOne(() => Organization, organization => organization.owner)
    @JoinColumn()
    public my_organization?: Promise<Organization>

<<<<<<< HEAD
    public async set({
        user_name,
        given_name,
        family_name,
        avatar,
    }: any, context: any, info: GraphQLResolveInfo) {
        try {
            if(info.operation.operation !== "mutation") { return null }

            if(typeof user_name === "string")   { this.user_name = user_name }
            if(typeof given_name === "string")  { this.given_name = given_name }
            if(typeof family_name === "string") { this.family_name = family_name }
            if(typeof avatar === "string")      { this.avatar = avatar }
            
            await this.save()
            return this
        } catch(e) {
            console.error(e)
        }
    }
=======
>>>>>>> d2f9791d
    public async createOrganization({organization_name, address1, address2, email, phone, shortCode, color, logo}: OrganizationInput, context: any, info: GraphQLResolveInfo) {
        try {
            if(info.operation.operation !== "mutation") { return null }
            const my_organization = await this.my_organization
            if(my_organization) { throw new Error("Only one organization per user") }
            
            const organization = new Organization()

            organization.organization_name = organization_name
            organization.address1 = address1
            organization.address2 = address2
            organization.email = email.trim().toLowerCase()
            organization.phone = phone
            organization.shortCode = shortCode
            organization.color = color
            organization.status = OrganizationStatus.ACTIVE
            organization.owner = Promise.resolve(this)
            organization.primary_contact = Promise.resolve(this)

            if(!await organization.isValid()) {
                return organization
            }

            await getManager().save(organization)

            const s3 = AWSS3.getInstance({ 
                accessKeyId: process.env.AWS_ACCESS_KEY_ID as string,
                secretAccessKey: process.env.AWS_SECRET_ACCESS_KEY as string,
                destinationBucketName: process.env.AWS_DEFAULT_BUCKET as string,
                region: process.env.AWS_DEFAULT_REGION as string,
            })
            const upload = await s3.singleFileUpload({file: logo as ApolloServerFileUploads.File, path: organization.organization_id, type: 'image'})
        
            organization.logoKey = upload.key
            await getManager().save(organization)
    
            return organization
        } catch(e) {
            console.error(e)
        }
    }

    public async addOrganization({ organization_id }: any, context: any, info: GraphQLResolveInfo) {
        try {
            if(info.operation.operation !== "mutation") { return null }
            const membership = new OrganizationMembership()
            membership.organization_id = organization_id
            membership.organization = getRepository(Organization).findOneOrFail(organization_id)
            membership.user_id = this.user_id
            membership.user = Promise.resolve(this)
            await getManager().save(membership)
            return membership
        } catch(e) {
            console.error(e)
        }
    }
}<|MERGE_RESOLUTION|>--- conflicted
+++ resolved
@@ -64,7 +64,6 @@
     @JoinColumn()
     public my_organization?: Promise<Organization>
 
-<<<<<<< HEAD
     public async set({
         user_name,
         given_name,
@@ -85,8 +84,7 @@
             console.error(e)
         }
     }
-=======
->>>>>>> d2f9791d
+
     public async createOrganization({organization_name, address1, address2, email, phone, shortCode, color, logo}: OrganizationInput, context: any, info: GraphQLResolveInfo) {
         try {
             if(info.operation.operation !== "mutation") { return null }
