--- conflicted
+++ resolved
@@ -26,12 +26,9 @@
 import { Status } from './status'
 import { generateShortCode, validateShortCode } from '../utils/shortcode'
 import { Context } from '../main'
-<<<<<<< HEAD
 import csvErrorConstants from '../utils/csv/errors/csvErrorConstants'
 import stringInject from '../utils/stringUtils'
-=======
 import { validateDOB, validateEmail, validatePhone } from '../utils/validations'
->>>>>>> 2ca00e99
 
 @Entity()
 export class User extends BaseEntity {
