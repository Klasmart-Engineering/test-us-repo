--- conflicted
+++ resolved
@@ -67,16 +67,6 @@
     @IsUppercase()
     @Length(8,8)
     @UniqueOnDatabase(Organization, (self: EntityId) => (self.organization_id ? { organization_id: Not(self.organization_id as string) } : {}))
-<<<<<<< HEAD
-    public shortCode?: string
-
-    // pass arguments for validation of UniqueOnDatabase constraint 
-    // columns on updating the entity
-    public __req__: EntityId | null = {}
-
-    @Column({nullable: true})
-=======
->>>>>>> db69e14f
     public shortCode?: string
 
     // pass arguments for validation of UniqueOnDatabase constraint 
