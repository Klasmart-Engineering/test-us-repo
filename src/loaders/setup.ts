import DataLoader from 'dataloader'
import { Organization } from '../entities/organization'
import { OrganizationMembership } from '../entities/organizationMembership'
import { School } from '../entities/school'
import { SchoolMembership } from '../entities/schoolMembership'
import { User } from '../entities/user'
import {
    mapSchoolToSchoolConnectionNode,
    schoolConnectionQuery,
    schoolsConnectionSortingConfig,
} from '../pagination/schoolsConnection'
import {
    CoreUserConnectionNode,
    mapUserToUserConnectionNode,
    userConnectionSortingConfig,
    usersConnectionQuery,
} from '../pagination/usersConnection'
import { BrandingResult } from '../types/graphQL/branding'
import { ISchoolsConnectionNode } from '../types/graphQL/schoolsConnectionNode'
import { Lazy } from '../utils/lazyLoading'
import { IPaginatedResponse } from '../utils/pagination/paginate'
import {
    childConnectionLoader,
    IChildConnectionDataloaderKey,
} from './childConnectionLoader'
import { IClassesConnectionLoaders } from './classesConnection'
<<<<<<< HEAD
=======
import { NodeDataLoader } from './genericNode'
>>>>>>> 34025a3f
import { IGradesConnectionLoaders } from './gradesConnection'
import {
    brandingForOrganizations,
    IOrganizationLoaders,
    organizationForMemberships,
} from './organization'
import { IOrganizationsConnectionLoaders } from './organizationsConnection'
import { IProgramsConnectionLoaders } from './programsConnection'
import { ISchoolLoaders, organizationsForSchools, schoolsByIds } from './school'
import { ISubjectsConnectionLoaders } from './subjectsConnection'
import {
    IUsersLoaders,
    orgMembershipsForUsers,
    schoolMembershipsForUsers,
    usersByIds,
} from './user'
<<<<<<< HEAD
import { IUsersConnectionLoaders } from './usersConnection'
=======
import {
    IUsersConnectionLoaders,
    orgsForUsers,
    rolesForUsers,
    schoolsForUsers,
} from './usersConnection'

interface IUserNodeDataLoaders extends Required<IUsersConnectionLoaders> {
    node?: NodeDataLoader<User, CoreUserConnectionNode>
}
>>>>>>> 34025a3f

export interface IDataLoaders {
    usersConnection?: IUsersConnectionLoaders
    programsConnection?: IProgramsConnectionLoaders
    gradesConnection?: IGradesConnectionLoaders
    classesConnection?: IClassesConnectionLoaders
    subjectsConnection?: ISubjectsConnectionLoaders
    organizationsConnection?: IOrganizationsConnectionLoaders
    user: IUsersLoaders
    userNode: IUserNodeDataLoaders
    organization: IOrganizationLoaders
    school: ISchoolLoaders

    usersConnectionChild: Lazy<
        DataLoader<
            IChildConnectionDataloaderKey<User>,
            IPaginatedResponse<CoreUserConnectionNode>
        >
    >
    schoolsConnectionChild: Lazy<
        DataLoader<
            IChildConnectionDataloaderKey<School>,
            IPaginatedResponse<ISchoolsConnectionNode>
        >
    >
}

export function createContextLazyLoaders(): IDataLoaders {
    return {
        user: {
            user: new Lazy<DataLoader<string, User | Error>>(
                () => new DataLoader(usersByIds)
            ),
            orgMemberships: new Lazy<
                DataLoader<string, OrganizationMembership[]>
            >(() => new DataLoader(orgMembershipsForUsers)),
            schoolMemberships: new Lazy<DataLoader<string, SchoolMembership[]>>(
                () => new DataLoader(schoolMembershipsForUsers)
            ),
        },
        organization: {
            branding: new Lazy<DataLoader<string, BrandingResult | undefined>>(
                () => new DataLoader(brandingForOrganizations)
            ),
            organization: new Lazy<
                DataLoader<string, Organization | undefined>
            >(() => new DataLoader(organizationForMemberships)),
        },
        school: {
            organization: new Lazy<
                DataLoader<string, Organization | undefined>
            >(() => new DataLoader(organizationsForSchools)),
            schoolById: new Lazy<DataLoader<string, School | undefined>>(
                () => new DataLoader(schoolsByIds)
            ),
        },
        usersConnectionChild: new Lazy(
            () =>
                new DataLoader((items) => {
                    return childConnectionLoader(
                        items,
                        usersConnectionQuery,
                        mapUserToUserConnectionNode,
                        userConnectionSortingConfig
                    )
                })
        ),
        schoolsConnectionChild: new Lazy(
            () =>
                new DataLoader((items) => {
                    return childConnectionLoader(
                        items,
                        schoolConnectionQuery,
                        mapSchoolToSchoolConnectionNode,
                        schoolsConnectionSortingConfig
                    )
                })
        ),
<<<<<<< HEAD
=======
        userNode: {
            organizations: new DataLoader((keys) => orgsForUsers(keys)),
            schools: new DataLoader((keys) => schoolsForUsers(keys)),
            roles: new DataLoader((keys) => rolesForUsers(keys)),
        },
>>>>>>> 34025a3f
    }
}<|MERGE_RESOLUTION|>--- conflicted
+++ resolved
@@ -24,10 +24,7 @@
     IChildConnectionDataloaderKey,
 } from './childConnectionLoader'
 import { IClassesConnectionLoaders } from './classesConnection'
-<<<<<<< HEAD
-=======
 import { NodeDataLoader } from './genericNode'
->>>>>>> 34025a3f
 import { IGradesConnectionLoaders } from './gradesConnection'
 import {
     brandingForOrganizations,
@@ -44,9 +41,6 @@
     schoolMembershipsForUsers,
     usersByIds,
 } from './user'
-<<<<<<< HEAD
-import { IUsersConnectionLoaders } from './usersConnection'
-=======
 import {
     IUsersConnectionLoaders,
     orgsForUsers,
@@ -57,7 +51,6 @@
 interface IUserNodeDataLoaders extends Required<IUsersConnectionLoaders> {
     node?: NodeDataLoader<User, CoreUserConnectionNode>
 }
->>>>>>> 34025a3f
 
 export interface IDataLoaders {
     usersConnection?: IUsersConnectionLoaders
@@ -136,13 +129,10 @@
                     )
                 })
         ),
-<<<<<<< HEAD
-=======
         userNode: {
             organizations: new DataLoader((keys) => orgsForUsers(keys)),
             schools: new DataLoader((keys) => schoolsForUsers(keys)),
             roles: new DataLoader((keys) => rolesForUsers(keys)),
         },
->>>>>>> 34025a3f
     }
 }