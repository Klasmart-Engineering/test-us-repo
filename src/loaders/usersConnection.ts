--- conflicted
+++ resolved
@@ -46,12 +46,8 @@
                 organizationId: 'OrganizationMembership.organization_id',
                 schoolId: '',
                 roleId: 'Roles.role_id',
-<<<<<<< HEAD
-                organizationUserStatus: 'Memberships.status',
-                permissionIds: '',
-=======
                 organizationUserStatus: 'OrganizationMembership.status',
->>>>>>> f9a59e6c
+                permissionIds: '',
                 userId: '',
                 phone: '',
                 classId: '',
