import { User } from '../entities/user'
import {
    IEntityFilter,
    getWhereClauseFromFilter,
    filterHasProperty,
} from '../utils/pagination/filtering'
import { OrganizationSummaryNode } from '../types/graphQL/organizationSummaryNode'
import { SchoolSummaryNode } from '../types/graphQL/schoolSummaryNode'
import DataLoader from 'dataloader'
import { RoleSummaryNode } from '../types/graphQL/roleSummaryNode'

export interface IUsersConnectionLoaders {
    organizations?: DataLoader<string, OrganizationSummaryNode[]>
    schools?: DataLoader<string, SchoolSummaryNode[]>
    roles?: DataLoader<string, RoleSummaryNode[]>
}

export const orgsForUsers = async (
    userIds: readonly string[],
    filter?: IEntityFilter
): Promise<OrganizationSummaryNode[][]> => {
    //
    // fetch organization memberships for all users
    // and join on required entities
    //
    const scope = await User.createQueryBuilder('User')
        .leftJoinAndSelect('User.memberships', 'Memberships')
        .leftJoinAndSelect('Memberships.organization', 'Organization')
        .where('User.user_id IN (:...ids)', { ids: userIds })

    if (filter) {
        if (filterHasProperty('roleId', filter)) {
            scope.leftJoin('Memberships.roles', 'Roles')
        }

        if (filterHasProperty('permissionId', filter)) {
            if (!filterHasProperty('roleId', filter)) {
                scope.leftJoinAndSelect('Memberships.roles', 'Roles')
            }

            scope.innerJoinAndSelect('Roles.permissions', 'Permission')
        }

        scope.andWhere(
            getWhereClauseFromFilter(filter, {
                organizationId: 'Memberships.organization_id',
                schoolId: '',
                roleId: 'Roles.role_id',
                organizationUserStatus: 'Memberships.status',
<<<<<<< HEAD
                userId: "concat(User.user_id, '')",
                phone: 'User.phone',
                permissionId: 'Permission.permission_id',
                classId: {
                    operator: 'OR',
                    aliases: [
                        'ClassStudying.class_id',
                        'ClassTeaching.class_id',
                    ],
                },
=======
                userId: '',
                phone: '',
                classId: '',
>>>>>>> e500dbdc
            })
        )
    }

    const users = await scope.getMany()

    //
    // translate to graphQL schema
    //
    const userOrgs: OrganizationSummaryNode[][] = []
    for (const userId of userIds) {
        const user = users.find((u) => u.user_id === userId)
        if (user) {
            const orgs: OrganizationSummaryNode[] = []
            const memberships = (await user.memberships) || []
            for (const m of memberships) {
                orgs.push({
                    id: m.organization_id,
                    name: (await m.organization)?.organization_name,
                    joinDate: m.join_timestamp,
                    userStatus: m.status,
                    status: (await m.organization)?.status,
                })
            }
            userOrgs.push(orgs)
        } else {
            userOrgs.push([])
        }
    }
    return userOrgs
}

export const schoolsForUsers = async (
    userIds: readonly string[],
    filter?: IEntityFilter
): Promise<SchoolSummaryNode[][]> => {
    //
    // fetch school memberships for all users
    // and join on required entities
    //
    const scope = await User.createQueryBuilder('User')
        .leftJoinAndSelect('User.school_memberships', 'Memberships')
        .leftJoinAndSelect('Memberships.school', 'School')
        .leftJoinAndSelect('School.organization', 'Organization')
        .where('User.user_id IN (:...ids)', { ids: userIds })

    if (filter) {
        if (filterHasProperty('roleId', filter)) {
            scope.leftJoinAndSelect('Memberships.roles', 'Roles')
        }

<<<<<<< HEAD
        if (filterHasProperty('classId', filter)) {
            scope
                .leftJoin('User.classesStudying', 'ClassStudying')
                .leftJoin('User.classesTeaching', 'ClassTeaching')
        }

        if (filterHasProperty('permissionId', filter)) {
            if (!filterHasProperty('roleId', filter)) {
                scope.leftJoinAndSelect('Memberships.roles', 'Roles')
            }

            scope.innerJoinAndSelect('Roles.permissions', 'Permission')
        }

=======
>>>>>>> e500dbdc
        scope.andWhere(
            getWhereClauseFromFilter(filter, {
                organizationId: 'Organization.organization_id',
                schoolId: 'Memberships.school_id',
                roleId: 'Roles.role_id',
                organizationUserStatus: '',
<<<<<<< HEAD
                userId: "concat(User.user_id, '')",
                phone: 'User.phone',
                permissionId: 'Permission.permission_id',
                classId: {
                    operator: 'OR',
                    aliases: [
                        'ClassStudying.class_id',
                        'ClassTeaching.class_id',
                    ],
                },
=======
                userId: '',
                phone: '',
                classId: '',
>>>>>>> e500dbdc
            })
        )
    }

    const users = await scope.getMany()

    //
    // translate to graphQL schema
    //
    const userSchools: SchoolSummaryNode[][] = []
    for (const userId of userIds) {
        const user = users.find((u) => u.user_id === userId)
        if (user) {
            const schools: SchoolSummaryNode[] = []
            const memberships = (await user.school_memberships) || []
            for (const m of memberships) {
                schools.push({
                    id: m.school_id,
                    name: (await m.school)?.school_name,
                    organizationId:
                        (await (await m.school)?.organization)
                            ?.organization_id || '',
                    userStatus: m.status,
                    status: (await m.school)?.status,
                })
            }
            userSchools.push(schools)
        } else {
            userSchools.push([])
        }
    }
    return userSchools
}

export const rolesForUsers = async (
    userIds: readonly string[],
    filter?: IEntityFilter
): Promise<RoleSummaryNode[][]> => {
    //
    // fetch school & organization membership roles for each user
    const orgScope = await User.createQueryBuilder('User')
        .leftJoinAndSelect('User.memberships', 'OrgMemberships')
        .leftJoinAndSelect('OrgMemberships.roles', 'OrgRoles')
        .where('User.user_id IN (:...ids)', { ids: userIds })

    const schoolScope = await User.createQueryBuilder('User')
        .leftJoinAndSelect('User.school_memberships', 'SchoolMemberships')
        .leftJoinAndSelect('SchoolMemberships.roles', 'SchoolRoles')
        .where('User.user_id IN (:...ids)', { ids: userIds })

    if (filter) {
<<<<<<< HEAD
        orgScope.leftJoinAndSelect('User.memberships', 'OrgMemberships')

        schoolScope.leftJoinAndSelect(
            'User.school_memberships',
            'SchoolMemberships'
        )

        if (filterHasProperty('organizationId', filter)) {
            schoolScope
                .leftJoinAndSelect('SchoolMemberships.school', 'School')
                .leftJoinAndSelect('School.organization', 'SchoolOrg')
        }

        if (filterHasProperty('roleId', filter)) {
            orgScope.leftJoinAndSelect('OrgMemberships.roles', 'OrgRoles')
            schoolScope.leftJoinAndSelect(
                'SchoolMemberships.roles',
                'SchoolRoles'
            )
        }

        if (filterHasProperty('classId', filter)) {
            orgScope
                .leftJoin('User.classesStudying', 'ClassStudying')
                .leftJoin('User.classesTeaching', 'ClassTeaching')

            schoolScope
                .leftJoin('User.classesStudying', 'ClassStudying')
                .leftJoin('User.classesTeaching', 'ClassTeaching')
        }

        if (filterHasProperty('permissionId', filter)) {
            if (!filterHasProperty('roleId', filter)) {
                orgScope.leftJoinAndSelect('OrgMemberships.roles', 'OrgRoles')
                schoolScope.leftJoinAndSelect(
                    'SchoolMemberships.roles',
                    'SchoolRoles'
                )
            }

            orgScope.innerJoinAndSelect('OrgRoles.permissions', 'Permission')
            schoolScope.innerJoinAndSelect(
                'SchoolRoles.permissions',
                'Permission'
            )
        }

=======
>>>>>>> e500dbdc
        orgScope.andWhere(
            getWhereClauseFromFilter(filter, {
                organizationId: 'OrgMemberships.organization_id',
                schoolId: '',
                roleId: 'OrgRoles.role_id',
                phone: '',
                organizationUserStatus: '',
<<<<<<< HEAD
                userId: "concat(User.user_id, '')",
                permissionId: 'Permission.permission_id',
                classId: {
                    operator: 'OR',
                    aliases: [
                        'ClassStudying.class_id',
                        'ClassTeaching.class_id',
                    ],
                },
=======
                userId: '',
                classId: '',
>>>>>>> e500dbdc
            })
        )

        schoolScope
            .leftJoin('SchoolMemberships.school', 'School')
            .leftJoin('School.organization', 'SchoolOrg')

        schoolScope.andWhere(
            getWhereClauseFromFilter(filter, {
                organizationId: 'SchoolOrg.organization_id',
                schoolId: 'SchoolMemberships.school_id',
                roleId: 'SchoolRoles.role_id',
                organizationUserStatus: '',
<<<<<<< HEAD
                userId: "concat(User.user_id, '')",
                permissionId: 'Permission.permission_id',
                phone: 'User.phone',
                classId: {
                    operator: 'OR',
                    aliases: [
                        'ClassStudying.class_id',
                        'ClassTeaching.class_id',
                    ],
                },
=======
                userId: '',
                phone: '',
                classId: '',
>>>>>>> e500dbdc
            })
        )
    }

    const orgUsers = await orgScope.getMany()
    const schoolUsers = await schoolScope.getMany()

    //
    // translate to graphQL schema
    //
    const userRoles: RoleSummaryNode[][] = []
    for (const userId of userIds) {
        const orgUser = orgUsers.find((u) => u.user_id === userId)
        const schoolUser = schoolUsers.find((u) => u.user_id === userId)
        if (orgUser || schoolUser) {
            const roles: RoleSummaryNode[] = []
            const orgs = (await orgUser?.memberships) || []
            const schools = (await schoolUser?.school_memberships) || []

            for (const m of orgs) {
                const mRoles = (await m.roles) || []
                for (const r of mRoles) {
                    roles.push({
                        id: r.role_id,
                        name: r.role_name,
                        organizationId: m.organization_id,
                        status: r.status,
                    })
                }
            }
            for (const m of schools) {
                const mRoles = (await m.roles) || []
                for (const r of mRoles) {
                    roles.push({
                        id: r.role_id,
                        name: r.role_name,
                        schoolId: m.school_id,
                        status: r.status,
                    })
                }
            }
            userRoles.push(roles)
        } else {
            userRoles.push([])
        }
    }
    return userRoles
}<|MERGE_RESOLUTION|>--- conflicted
+++ resolved
@@ -47,22 +47,10 @@
                 schoolId: '',
                 roleId: 'Roles.role_id',
                 organizationUserStatus: 'Memberships.status',
-<<<<<<< HEAD
-                userId: "concat(User.user_id, '')",
-                phone: 'User.phone',
-                permissionId: 'Permission.permission_id',
-                classId: {
-                    operator: 'OR',
-                    aliases: [
-                        'ClassStudying.class_id',
-                        'ClassTeaching.class_id',
-                    ],
-                },
-=======
-                userId: '',
-                phone: '',
-                classId: '',
->>>>>>> e500dbdc
+                permissionId: 'Permission.permission_id',
+                userId: '',
+                phone: '',
+                classId: '',
             })
         )
     }
@@ -114,13 +102,6 @@
             scope.leftJoinAndSelect('Memberships.roles', 'Roles')
         }
 
-<<<<<<< HEAD
-        if (filterHasProperty('classId', filter)) {
-            scope
-                .leftJoin('User.classesStudying', 'ClassStudying')
-                .leftJoin('User.classesTeaching', 'ClassTeaching')
-        }
-
         if (filterHasProperty('permissionId', filter)) {
             if (!filterHasProperty('roleId', filter)) {
                 scope.leftJoinAndSelect('Memberships.roles', 'Roles')
@@ -129,30 +110,16 @@
             scope.innerJoinAndSelect('Roles.permissions', 'Permission')
         }
 
-=======
->>>>>>> e500dbdc
         scope.andWhere(
             getWhereClauseFromFilter(filter, {
                 organizationId: 'Organization.organization_id',
                 schoolId: 'Memberships.school_id',
                 roleId: 'Roles.role_id',
+                permissionId: 'Permission.permission_id',
                 organizationUserStatus: '',
-<<<<<<< HEAD
-                userId: "concat(User.user_id, '')",
-                phone: 'User.phone',
-                permissionId: 'Permission.permission_id',
-                classId: {
-                    operator: 'OR',
-                    aliases: [
-                        'ClassStudying.class_id',
-                        'ClassTeaching.class_id',
-                    ],
-                },
-=======
-                userId: '',
-                phone: '',
-                classId: '',
->>>>>>> e500dbdc
+                userId: '',
+                phone: '',
+                classId: '',
             })
         )
     }
@@ -204,47 +171,7 @@
         .where('User.user_id IN (:...ids)', { ids: userIds })
 
     if (filter) {
-<<<<<<< HEAD
-        orgScope.leftJoinAndSelect('User.memberships', 'OrgMemberships')
-
-        schoolScope.leftJoinAndSelect(
-            'User.school_memberships',
-            'SchoolMemberships'
-        )
-
-        if (filterHasProperty('organizationId', filter)) {
-            schoolScope
-                .leftJoinAndSelect('SchoolMemberships.school', 'School')
-                .leftJoinAndSelect('School.organization', 'SchoolOrg')
-        }
-
-        if (filterHasProperty('roleId', filter)) {
-            orgScope.leftJoinAndSelect('OrgMemberships.roles', 'OrgRoles')
-            schoolScope.leftJoinAndSelect(
-                'SchoolMemberships.roles',
-                'SchoolRoles'
-            )
-        }
-
-        if (filterHasProperty('classId', filter)) {
-            orgScope
-                .leftJoin('User.classesStudying', 'ClassStudying')
-                .leftJoin('User.classesTeaching', 'ClassTeaching')
-
-            schoolScope
-                .leftJoin('User.classesStudying', 'ClassStudying')
-                .leftJoin('User.classesTeaching', 'ClassTeaching')
-        }
-
         if (filterHasProperty('permissionId', filter)) {
-            if (!filterHasProperty('roleId', filter)) {
-                orgScope.leftJoinAndSelect('OrgMemberships.roles', 'OrgRoles')
-                schoolScope.leftJoinAndSelect(
-                    'SchoolMemberships.roles',
-                    'SchoolRoles'
-                )
-            }
-
             orgScope.innerJoinAndSelect('OrgRoles.permissions', 'Permission')
             schoolScope.innerJoinAndSelect(
                 'SchoolRoles.permissions',
@@ -252,8 +179,6 @@
             )
         }
 
-=======
->>>>>>> e500dbdc
         orgScope.andWhere(
             getWhereClauseFromFilter(filter, {
                 organizationId: 'OrgMemberships.organization_id',
@@ -261,20 +186,9 @@
                 roleId: 'OrgRoles.role_id',
                 phone: '',
                 organizationUserStatus: '',
-<<<<<<< HEAD
-                userId: "concat(User.user_id, '')",
-                permissionId: 'Permission.permission_id',
-                classId: {
-                    operator: 'OR',
-                    aliases: [
-                        'ClassStudying.class_id',
-                        'ClassTeaching.class_id',
-                    ],
-                },
-=======
-                userId: '',
-                classId: '',
->>>>>>> e500dbdc
+                permissionId: 'Permission.permission_id',
+                userId: '',
+                classId: '',
             })
         )
 
@@ -288,22 +202,10 @@
                 schoolId: 'SchoolMemberships.school_id',
                 roleId: 'SchoolRoles.role_id',
                 organizationUserStatus: '',
-<<<<<<< HEAD
-                userId: "concat(User.user_id, '')",
-                permissionId: 'Permission.permission_id',
-                phone: 'User.phone',
-                classId: {
-                    operator: 'OR',
-                    aliases: [
-                        'ClassStudying.class_id',
-                        'ClassTeaching.class_id',
-                    ],
-                },
-=======
-                userId: '',
-                phone: '',
-                classId: '',
->>>>>>> e500dbdc
+                permissionId: 'Permission.permission_id',
+                userId: '',
+                phone: '',
+                classId: '',
             })
         )
     }
