import { getManager } from 'typeorm'
import { config } from '../../config/config'
import { CustomBaseEntity } from '../../entities/customBaseEntity'
import { Status } from '../../entities/status'
import { Context } from '../../main'
import { APIError, APIErrorCollection } from '../../types/errors/apiError'
import {
    createDatabaseSaveAPIError,
    createDuplicateAttributeAPIError,
    createDuplicateInputAttributeAPIError,
    createEntityAPIError,
    createInputLengthAPIError,
    createInputRequiresAtLeastOne,
} from '../resolvers/errors'
import { objectToKey, ObjMap } from '../stringUtils'

export type ConflictingNameKey = {
    organizationId?: string
    name: string
}

export interface EntityMap<EntityType extends CustomBaseEntity> {
    mainEntity?: Map<string, EntityType>
    [key: string]:
        | Map<string, CustomBaseEntity | CustomBaseEntity[]>
        | ObjMap<{ [key: string]: string }, unknown>
        | string[]
        | undefined
}

type MembershipIdPair = { entityId?: string; attributeValue?: string }

// this will not create an error for the first input
// with a given attribute value, only subsequent duplicates
// Undefined values should also be allowed, to preserve original array index
export function validateNoDuplicateAttribute(
    values: MembershipIdPair[],
    entityTypeName: string,
    attributeName: string
): Map<number, APIError> {
    const valueSet = new Set<string>()
    const errors = new Map<number, APIError>()
    for (const [index, value] of values.entries()) {
        if (value.entityId != undefined && value.attributeValue != undefined) {
            const key = objectToKey(value)
            if (valueSet.has(key)) {
                errors.set(
                    index,
                    createDuplicateInputAttributeAPIError(
                        index,
                        entityTypeName,
                        value.entityId,
                        attributeName,
                        value.attributeValue
                    )
                )
            } else {
                valueSet.add(key)
            }
        } else {
            continue
        }
    }
    return errors
}

// this will not create an error for the first input
// with a given attribute value, only subsequent duplicates
export function validateNoDuplicate(
    values: string[],
    inputTypeName: string,
    attributeName: string
): Map<number, APIError> {
    const valueSet = new Set<string>()
    const errors = new Map<number, APIError>()
    for (const [index, value] of values.entries()) {
        if (valueSet.has(value)) {
            errors.set(
                index,
                createDuplicateAttributeAPIError(
                    index,
                    [attributeName],
                    inputTypeName
                )
            )
        } else {
            valueSet.add(value)
        }
    }
    return errors
}

// this will only create errors for the first instance of each
// inactive ID
function validateActiveEntityExists(
    ids: string[],
    entityTypeName: string,
    entities: Map<string, CustomBaseEntity>
): Map<number, APIError> {
    const errors: Map<number, APIError> = new Map()
    const alreadyErrored = new Set<string>()
    for (const [index, id] of ids.entries()) {
        const mainEntity = entities.get(id)
        if (
            !mainEntity ||
            // we only generate this error once per ID
            // and rely on duplicate error checking to flag the rest
            (mainEntity.status !== Status.ACTIVE && !alreadyErrored.has(id))
        ) {
            alreadyErrored.add(id)
            errors.set(
                index,
                createEntityAPIError('nonExistent', index, entityTypeName, id)
            )
        }
    }
    return errors
}

export function validateSubItemsArrayLength(
    allSubItemIds: (string[] | undefined)[],
    inputTypeName: string,
    subItemName: string
): Map<number, APIError> {
    const errors: Map<number, APIError> = new Map()

    allSubItemIds.forEach((subItemIds, index) => {
        if (
            subItemIds &&
            subItemIds.length < config.limits.MUTATION_MIN_INPUT_ARRAY_SIZE
        ) {
            errors.set(
                index,
                createInputLengthAPIError(
                    inputTypeName,
                    'min',
                    subItemName,
                    index
                )
            )
        }

        if (
            subItemIds &&
            subItemIds.length > config.limits.MUTATION_MAX_INPUT_ARRAY_SIZE
        ) {
            errors.set(
                index,
                createInputLengthAPIError(
                    inputTypeName,
                    'max',
                    subItemName,
                    index
                )
            )
        }
    })

    return errors
}

export function validateSubItemsArrayNoDuplicates(
    allSubItemIds: (string[] | undefined)[],
    inputTypeName: string,
    subItemName: string
): Map<number, APIError> {
    const errors: Map<number, APIError> = new Map()

    allSubItemIds.forEach((ids, index) => {
        const idsSet = new Set(ids)
        if (ids && idsSet.size < ids.length) {
            errors.set(
                index,
                createDuplicateAttributeAPIError(
                    index,
                    [subItemName],
                    inputTypeName
                )
            )
        }
    })
    return errors
}

export function validateAtLeastOne<InputType>(
    inputs: InputType[],
    entityName: string,
    requiredAttributes: (keyof InputType)[]
) {
    const errors: Map<number, APIError> = new Map()
    inputs.forEach((input, index) => {
        let hasOne = false
        for (const attr of requiredAttributes) {
            if (input[attr]) {
                hasOne = true
                break
            }
        }

        if (!hasOne) {
            errors.set(
                index,
                createInputRequiresAtLeastOne(
                    index,
                    entityName,
                    requiredAttributes as string[]
                )
            )
        }
    })

    return errors
}

export function validateActiveAndNoDuplicates<A, B extends CustomBaseEntity>(
    inputs: A[],
    entityMaps: EntityMap<B>,
    mainEntityIds: string[],
    entityTypeName: string,
    inputTypeName: string
) {
    const errors: APIError[] = []
    const ids = inputs.map((_, index) => mainEntityIds[index])

    const failedActiveInputs = validateActiveEntityExists(
        ids,
        entityTypeName,
        entityMaps.mainEntity!
    )
    errors.push(...failedActiveInputs.values())

    const failedDuplicateInputs = validateNoDuplicate(ids, inputTypeName, 'id')
    errors.push(...failedDuplicateInputs.values())

    return [failedActiveInputs, failedDuplicateInputs]
}

export function validateNoDuplicates<A>(
    inputs: A[],
    mainEntityIds: string[],
    inputTypeName: string
): Map<number, APIError>[] {
    const errors: APIError[] = []
    const ids = inputs.map((_, index) => mainEntityIds[index])
    const failedDuplicateInputs = validateNoDuplicate(ids, inputTypeName, 'id')
    errors.push(...failedDuplicateInputs.values())

    return [failedDuplicateInputs]
}

export function validateSubItemsLengthAndNoDuplicates<
    InputType,
    SubItemName extends keyof InputType
>(inputs: InputType[], inputTypeName: string, subItemName: SubItemName) {
    const errors: APIError[] = []
    const subItemIds = inputs.map(
        (input) => (input[subItemName] as unknown) as string[] | undefined
    )

    const failedSubItemsLength = validateSubItemsArrayLength(
        subItemIds,
        inputTypeName,
        subItemName as string
    )

    const failedSubItemDuplicates = validateSubItemsArrayNoDuplicates(
        subItemIds,
        inputTypeName,
        subItemName as string
    )

    errors.push(
        ...failedSubItemsLength.values(),
        ...failedSubItemDuplicates.values()
    )

    return [failedSubItemsLength, failedSubItemDuplicates]
}

/**
 * Filters out invalid inputs by removing those at the indices
 * where an error was detected.
 *
 * Returns the filtered input list, and the errors in the form
 * of a list.
 */
export function filterInvalidInputs<T>(
    inputs: T[],
    errorMaps: Map<number, APIError>[]
) {
    const validInputs = inputs
        .map((i, index) => {
            return { input: i, index }
        })
        .filter((_, index) => !errorMaps.some((em) => em.has(index)))
    const apiErrors = errorMaps.flatMap((em) => [...em.values()])
    return { validInputs, apiErrors }
}

<<<<<<< HEAD
// Checks if a determined sub item exists for an organization or is system
export function validateSubItemsInOrg<Entity extends SystemEntityAndOrg>(
    entityName: string,
    index: number,
    organizationId: string | undefined,
    map: Map<string, Entity>
) {
    return Array.from(map.values())
        .filter((si) => {
            const isSystem = si.system
            const isInOrg =
                si.__organization__?.organization_id === organizationId

            return !isSystem && !isInOrg
        })
        .map((si) =>
            createEntityAPIError(
                'nonExistentChild',
                index,
                entityName,
                si.id,
                'Organization',
                organizationId
            )
        )
}

=======
>>>>>>> 53bbd2b8
export type ProcessedResult<
    OutputEntity extends CustomBaseEntity,
    ModifiedEntity extends CustomBaseEntity
> = {
    outputEntity: OutputEntity
    modifiedEntity?: ModifiedEntity[]
}

abstract class Mutation<
    EntityType extends CustomBaseEntity,
    InputType,
    OutputType,
    EntityMapType extends EntityMap<EntityType>,
    ModifiedEntityType extends CustomBaseEntity = EntityType
> {
    // Abstract variables
    protected abstract readonly EntityType: typeof CustomBaseEntity
    protected abstract readonly inputTypeName: string
    protected abstract readonly mainEntityIds: string[]
    protected abstract readonly output: OutputType

    // Concrete variables
    protected readonly input: InputType[]
    protected readonly permissions: Context['permissions']
    protected entityMaps?: EntityMapType
    protected processedEntities: ModifiedEntityType[] = []

    constructor(input: InputType[], permissions: Context['permissions']) {
        this.input = input
        this.permissions = permissions
    }

    // Abstract methods
    /**
     * Makes all db queries that are needed for this mutation,
     * and formats them into maps.
     * This should never under fetch data (and require later DB calls)
     * But may fetch more then is strictly needed
     * todo: can we make this lazy?
     */
    protected abstract generateEntityMaps(
        input: InputType[]
    ): Promise<EntityMapType>

    /**
     * Standardises the format of the input if possible
     * Invalid input should be preserved so errors can be
     * generated for it during validation
     */
    protected normalize(inputs: InputType[]): InputType[] {
        return inputs
    }

    /**
     * Checks that the user calling the mutation has the
     * right permissions to perform all actions required by the mutation.
     */
    protected abstract authorize(
        input: InputType[],
        entityMaps: EntityMapType
    ): Promise<void>

    /**
     * Looks for errors at one step of the input.
     *
     * TODO: should output the data that `process()` needs,
     * so we don't have to use maps and non-null assertions
     */
    protected abstract validate(
        index: number,
        currentEntity: EntityType | undefined,
        currentInput: InputType,
        entityMaps: EntityMapType
    ): APIError[]

    /**
     * Produces the object to be saved to the database,
     * should also populate the output variable.
     */
    protected abstract process(
        currentInput: InputType,
        entityMaps: EntityMapType,
        index: number
    ): ProcessedResult<EntityType, ModifiedEntityType>

    /**
     * Formats the current entity for output and pushes it the
     * list in `this.output`
     */
    protected abstract buildOutput(currentEntity?: EntityType): Promise<void>

    /**
     * Performs a save/update on the database.
     */
    protected abstract applyToDatabase(
        results: ProcessedResult<EntityType, ModifiedEntityType>[]
    ): Promise<void>

    private validateInputLength() {
        if (this.input.length < config.limits.MUTATION_MIN_INPUT_ARRAY_SIZE) {
            throw createInputLengthAPIError(this.EntityType.name, 'min')
        }
        if (this.input.length > config.limits.MUTATION_MAX_INPUT_ARRAY_SIZE) {
            throw createInputLengthAPIError(this.EntityType.name, 'max')
        }
    }

    // Concrete Methods
    protected abstract validationOverAllInputs(
        inputs: InputType[],
        entityMaps: EntityMapType
    ): {
        validInputs: { index: number; input: InputType }[]
        apiErrors: APIError[]
    }

    private inputLoop(
        normalizedInput: InputType[],
        entityMaps: EntityMapType
    ): ProcessedResult<EntityType, ModifiedEntityType>[] {
        const errors: APIError[] = []
        const { validInputs, apiErrors } = this.validationOverAllInputs(
            normalizedInput,
            entityMaps
        )
        errors.push(...apiErrors)

        const processedEntities: ProcessedResult<
            EntityType,
            ModifiedEntityType
        >[] = []
        for (const { index, input } of validInputs) {
            let entity: EntityType | undefined = undefined
            if (entityMaps?.mainEntity !== undefined) {
                entity = entityMaps.mainEntity.get(this.mainEntityIds[index])!
            }

            errors.push(...this.validate(index, entity, input, entityMaps))
            if (errors.length) continue

            processedEntities.push(this.process(input, entityMaps, index))
        }
        if (errors.length) throw new APIErrorCollection(errors)
        return processedEntities
    }

    private async saveWrapper(
        results: ProcessedResult<EntityType, ModifiedEntityType>[]
    ) {
        try {
            await this.applyToDatabase(results)
        } catch (e) {
            let message = 'Unknown Error'
            if (e instanceof Error) {
                if (e.message) message = e.message
                else if (e.stack) message = e.stack.split('\n')[0]
            }
            throw createDatabaseSaveAPIError(this.EntityType.name, message)
        }
    }

    async run(): Promise<OutputType> {
        this.validateInputLength()
        const normalizedInput = this.normalize(this.input)
        const entityMaps = await this.generateEntityMaps(normalizedInput)
        await this.authorize(normalizedInput, entityMaps)
        const loopResults = this.inputLoop(normalizedInput, entityMaps)
        await this.saveWrapper(loopResults)
        // building output has to be done after saving to the DB
        // to allow DB generated default values to be returned
        // and null properties to be populated on partial objects
        for (const { outputEntity } of loopResults) {
            // eslint-disable-next-line no-await-in-loop
            await this.buildOutput(outputEntity)
        }
        return this.output
    }
}

export function mutate<
    EntityType extends CustomBaseEntity,
    InputType,
    OutputType,
    EntityMapType extends EntityMap<EntityType>,
    ModifiedEntityType extends CustomBaseEntity
>(
    mutation: new (
        argsInput: InputType[],
        perms: Context['permissions']
    ) => Mutation<
        EntityType,
        InputType,
        OutputType,
        EntityMapType,
        ModifiedEntityType
    >,
    args: Record<'input', InputType[]>,
    permissions: Context['permissions']
): Promise<OutputType> {
    return new mutation(args.input, permissions).run()
}

export abstract class CreateMutation<
    EntityType extends CustomBaseEntity,
    InputType,
    OutputType,
    EntityMapType extends EntityMap<EntityType>
> extends Mutation<EntityType, InputType, OutputType, EntityMapType> {
    protected mainEntityIds: string[] = []
    protected abstract buildOutput(outputEntity: EntityType): Promise<void>

    async applyToDatabase(
        results: Pick<ProcessedResult<EntityType, EntityType>, 'outputEntity'>[]
    ): Promise<void> {
        const allEntitiesToSave = []
        for (const result of results) {
            allEntitiesToSave.push(result.outputEntity)
        }
        await getManager().save(allEntitiesToSave)
    }
}

export abstract class UpdateMutation<
    EntityType extends CustomBaseEntity,
    InputType,
    OutputType,
    EntityMapType extends EntityMap<EntityType>
> extends Mutation<EntityType, InputType, OutputType, EntityMapType> {
    constructor(input: InputType[], permissions: Context['permissions']) {
        super(input, permissions)
    }
    protected abstract buildOutput(currentEntity: EntityType): Promise<void>

    protected async applyToDatabase(
        results: Pick<ProcessedResult<EntityType, EntityType>, 'outputEntity'>[]
    ): Promise<void> {
        await getManager().save(results.map((r) => r.outputEntity))
    }
}

export interface DeleteEntityMap<EntityType extends CustomBaseEntity>
    extends EntityMap<EntityType> {
    mainEntity: Map<string, EntityType>
}

export abstract class DeleteMutation<
    EntityType extends CustomBaseEntity,
    InputType,
    OutputType
> extends Mutation<
    EntityType,
    InputType,
    OutputType,
    DeleteEntityMap<EntityType>
> {
    private readonly partialEntity = {
        status: Status.INACTIVE,
        deleted_at: new Date(),
    }

    constructor(input: InputType[], permissions: Context['permissions']) {
        super(input, permissions)
    }

    validationOverAllInputs(
        inputs: InputType[],
        entityMaps: DeleteEntityMap<EntityType>
    ): {
        validInputs: { index: number; input: InputType }[]
        apiErrors: APIError[]
    } {
        // todo: the active checks should be moved into `validate`
        // as they can be done on each input in isolation
        return filterInvalidInputs(
            inputs,
            validateActiveAndNoDuplicates(
                inputs,
                entityMaps,
                this.mainEntityIds,
                this.EntityType.name,
                this.inputTypeName
            )
        )
    }

    validate = () => []

    process(
        _currentInput: InputType,
        entityMaps: DeleteEntityMap<EntityType>,
        index: number
    ) {
        const currentEntity = entityMaps.mainEntity.get(
            this.mainEntityIds[index]
        )!
        Object.assign(currentEntity, this.partialEntity)
        return { outputEntity: currentEntity }
    }

    async applyToDatabase(): Promise<void> {
        await getManager()
            .createQueryBuilder()
            .update(this.EntityType)
            .set(this.partialEntity)
            .whereInIds(this.mainEntityIds)
            .execute()
    }
}

export abstract class AddRemoveMutation<
    EntityType extends CustomBaseEntity,
    InputType,
    OutputType,
    EntityMapType extends EntityMap<EntityType>,
    ModifiedEntityType extends CustomBaseEntity = EntityType
> extends Mutation<
    EntityType,
    InputType,
    OutputType,
    EntityMapType,
    ModifiedEntityType
> {
    constructor(input: InputType[], permissions: Context['permissions']) {
        super(input, permissions)
    }

    protected abstract process(
        currentInput: InputType,
        entityMaps: EntityMapType,
        index: number
    ): Pick<ProcessedResult<EntityType, ModifiedEntityType>, 'outputEntity'>

    protected async applyToDatabase(
        results: ProcessedResult<EntityType, ModifiedEntityType>[]
    ): Promise<void> {
        await getManager().save(results.map((r) => r.outputEntity))
    }
}
export const AddMutation = AddRemoveMutation
export const RemoveMutation = AddRemoveMutation

/**
 * This abstract class is a variation on AddMutation for when
 * a mutation with a name like `AddXsFromYs` actually requires
 * creating a membership. These mutations
 * should be called `CreateYMemberships`, but we chose not to
 * give memberships (i.e. `OrganizationMembership` and
 * `SchoolMembership`) their own mutations.
 */
export abstract class AddMembershipMutation<
    EntityType extends CustomBaseEntity,
    InputType,
    OutputType,
    EntityMapType extends EntityMap<EntityType>,
    ModifiedEntityType extends CustomBaseEntity = EntityType
> extends AddRemoveMutation<
    EntityType,
    InputType,
    OutputType,
    EntityMapType,
    ModifiedEntityType
> {
    protected async applyToDatabase(
        results: ProcessedResult<EntityType, ModifiedEntityType>[]
    ): Promise<void> {
        const allEntitiesToSave = []
        for (const r of results) {
            // we don't change the outputEntity itself
            // so no need to save it
            if (r.modifiedEntity !== undefined) {
                allEntitiesToSave.push(...r.modifiedEntity)
            }
        }
        await getManager().save(allEntitiesToSave)
    }
}

/**
 * This abstract class is a variation on RemoveMutation for when
 * a mutation with a name like `RemoveXsFromYs` actually requires
 * deleting a membership. These mutations
 * should be called `DeleteYMemberships`, but we chose not to
 * give memberships (i.e. `OrganizationMembership` and
 * `SchoolMembership`) their own mutations.
 */
export abstract class RemoveMembershipMutation<
    EntityType extends CustomBaseEntity,
    InputType,
    OutputType,
    EntityMapType extends EntityMap<EntityType>,
    MembershipType extends CustomBaseEntity
> extends Mutation<
    EntityType,
    InputType,
    OutputType,
    EntityMapType,
    MembershipType
> {
    protected readonly partialEntity = {
        status: Status.INACTIVE,
        deleted_at: new Date(),
    }
    protected abstract readonly MembershipType: typeof CustomBaseEntity

    constructor(input: InputType[], permissions: Context['permissions']) {
        super(input, permissions)
    }

    protected async applyToDatabase(
        results: ProcessedResult<EntityType, MembershipType>[]
    ): Promise<void> {
        await getManager()
            .createQueryBuilder()
            .update(this.MembershipType)
            .set(this.partialEntity)
            .whereInIds(results.map((r) => r.modifiedEntity ?? []).flat())
            .execute()
    }
}<|MERGE_RESOLUTION|>--- conflicted
+++ resolved
@@ -297,36 +297,6 @@
     return { validInputs, apiErrors }
 }
 
-<<<<<<< HEAD
-// Checks if a determined sub item exists for an organization or is system
-export function validateSubItemsInOrg<Entity extends SystemEntityAndOrg>(
-    entityName: string,
-    index: number,
-    organizationId: string | undefined,
-    map: Map<string, Entity>
-) {
-    return Array.from(map.values())
-        .filter((si) => {
-            const isSystem = si.system
-            const isInOrg =
-                si.__organization__?.organization_id === organizationId
-
-            return !isSystem && !isInOrg
-        })
-        .map((si) =>
-            createEntityAPIError(
-                'nonExistentChild',
-                index,
-                entityName,
-                si.id,
-                'Organization',
-                organizationId
-            )
-        )
-}
-
-=======
->>>>>>> 53bbd2b8
 export type ProcessedResult<
     OutputEntity extends CustomBaseEntity,
     ModifiedEntity extends CustomBaseEntity
