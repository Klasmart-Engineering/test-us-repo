import { Brackets } from 'typeorm'
import { v4 as uuid_v4 } from 'uuid'

export interface IEntityFilter {
    [key: string]: IFilter | IEntityFilter[] | undefined

    OR?: IEntityFilter[]
    AND?: IEntityFilter[]
}

type FilteringOperator = 'eq' | 'neq' | 'lt' | 'lte' | 'gt' | 'gte' | 'contains'

interface IFilter {
    operator: FilteringOperator
    value: string | number | boolean
    caseInsensitive?: boolean
}

<<<<<<< HEAD
// generates a WHERE clause for a given query filter 
export function getWhereClauseFromFilter(filter: IEntityFilter, columnsAliases?: any): Brackets {
    return new Brackets(qb => {
=======
// generates a WHERE clause for a given query filter
export function getWhereClauseFromFilter(filter: IEntityFilter): Brackets {
    return new Brackets((qb) => {
>>>>>>> 9daeaa23
        for (const key of Object.keys(filter)) {
            if (key === 'OR' || key === 'AND') {
                // process these recursively afterwards
                continue
            }
<<<<<<< HEAD
            const data = filter[key] as IFilter;
            
            const field = columnsAliases && columnsAliases[key] ? columnsAliases[key] : parseField(key);
            const sqlOperator = getSQLOperatorFromFilterOperator(data.operator);
            const value = parseValueForSQLOperator(sqlOperator, data.value);
=======
            const data = filter[key] as IFilter

            if (data.operator === 'contains' && data.value === '') {
                continue
            }

            const field = parseField(key)
            const sqlOperator = getSQLOperatorFromFilterOperator(data.operator)
            const value = parseValueForSQLOperator(sqlOperator, data.value)
>>>>>>> 9daeaa23

            // parameter keys must be unique when using typeorm querybuilder
            const uniqueId = uuid_v4()

            if (data.caseInsensitive) {
                qb.andWhere(
                    `lower(${field}) ${sqlOperator} lower(:${uniqueId})`,
                    { [uniqueId]: value }
                )
            } else {
                qb.andWhere(`${field} ${sqlOperator} :${uniqueId}`, {
                    [uniqueId]: value,
                })
            }
        }

        if (filter.OR) {
<<<<<<< HEAD
            qb.andWhere(logicalOperationFilter(filter.OR, "OR", columnsAliases));
        }
        if (filter.AND) {
            qb.andWhere(logicalOperationFilter(filter.AND, "AND", columnsAliases));
=======
            qb.andWhere(logicalOperationFilter(filter.OR, 'OR'))
        }
        if (filter.AND) {
            qb.andWhere(logicalOperationFilter(filter.AND, 'AND'))
>>>>>>> 9daeaa23
        }
    })
}

// returns true if the specified property is anywhere in the filter schema.
// used to check for entity relations that require SQL joins.
export function filterHasProperty(
    property: string,
    filter: IEntityFilter
): boolean {
    let hasProperty = false

    for (const key of Object.keys(filter)) {
        if (key === 'AND' || key === 'OR') {
            for (const op of filter[key]!) {
                hasProperty = hasProperty || filterHasProperty(property, op)
            }
        } else if (key === property) {
            hasProperty = true
        }
    }

    return hasProperty
}

<<<<<<< HEAD
function logicalOperationFilter(filters: IEntityFilter[], operator: "AND" | "OR", columnsAliases?: any) {
    return new Brackets(qb => {
        if (filters.length > 0) {
            qb.where(getWhereClauseFromFilter(filters[0], columnsAliases));
            for (let i=1; i<filters.length; i++) {
                if (operator === "AND") {
                    qb.andWhere(getWhereClauseFromFilter(filters[i], columnsAliases));
                } else {
                    qb.orWhere(getWhereClauseFromFilter(filters[i], columnsAliases));
=======
function logicalOperationFilter(
    filters: IEntityFilter[],
    operator: 'AND' | 'OR'
) {
    return new Brackets((qb) => {
        if (filters.length > 0) {
            qb.where(getWhereClauseFromFilter(filters[0]))
            for (let i = 1; i < filters.length; i++) {
                if (operator === 'AND') {
                    qb.andWhere(getWhereClauseFromFilter(filters[i]))
                } else {
                    qb.orWhere(getWhereClauseFromFilter(filters[i]))
>>>>>>> 9daeaa23
                }
            }
        }
    })
}

// transaltes a given filter operator to the SQL equivalent
function getSQLOperatorFromFilterOperator(op: FilteringOperator) {
    const operators: Record<FilteringOperator, string> = {
        eq: '=',
        neq: '!=',
        gt: '>',
        gte: '>=',
        lt: '<',
        lte: '<=',
        contains: 'LIKE',
    }

    return operators[op]
}

// parses the value given for use in SQL
function parseValueForSQLOperator(operator: string, value: unknown) {
    switch (operator) {
        case 'LIKE':
            return `%${value}%`
        default:
            return value
    }
}

// parses the given property name for use in SQL
function parseField(field: string) {
    switch (field) {
        case 'primary': // "primary" is a reserved SQL keyword, so we need to wrap in quotes
            return `"primary"`
        case 'userId':
            return 'user_id'
        case 'schoolId':
            return 'school_id'
        case 'organizationId':
            return 'organization_id'
        case 'givenName':
            return 'given_name'
        case 'familyName':
            return 'family_name'
        case 'roleId':
            return 'role_id'
        default:
            return field
    }
}<|MERGE_RESOLUTION|>--- conflicted
+++ resolved
@@ -16,37 +16,29 @@
     caseInsensitive?: boolean
 }
 
-<<<<<<< HEAD
-// generates a WHERE clause for a given query filter 
-export function getWhereClauseFromFilter(filter: IEntityFilter, columnsAliases?: any): Brackets {
-    return new Brackets(qb => {
-=======
 // generates a WHERE clause for a given query filter
-export function getWhereClauseFromFilter(filter: IEntityFilter): Brackets {
+export function getWhereClauseFromFilter(
+    filter: IEntityFilter,
+    columnsAliases?: any
+): Brackets {
     return new Brackets((qb) => {
->>>>>>> 9daeaa23
         for (const key of Object.keys(filter)) {
             if (key === 'OR' || key === 'AND') {
                 // process these recursively afterwards
                 continue
             }
-<<<<<<< HEAD
-            const data = filter[key] as IFilter;
-            
-            const field = columnsAliases && columnsAliases[key] ? columnsAliases[key] : parseField(key);
-            const sqlOperator = getSQLOperatorFromFilterOperator(data.operator);
-            const value = parseValueForSQLOperator(sqlOperator, data.value);
-=======
             const data = filter[key] as IFilter
 
             if (data.operator === 'contains' && data.value === '') {
                 continue
             }
 
-            const field = parseField(key)
+            const field =
+                columnsAliases && columnsAliases[key]
+                    ? columnsAliases[key]
+                    : parseField(key)
             const sqlOperator = getSQLOperatorFromFilterOperator(data.operator)
             const value = parseValueForSQLOperator(sqlOperator, data.value)
->>>>>>> 9daeaa23
 
             // parameter keys must be unique when using typeorm querybuilder
             const uniqueId = uuid_v4()
@@ -64,17 +56,12 @@
         }
 
         if (filter.OR) {
-<<<<<<< HEAD
-            qb.andWhere(logicalOperationFilter(filter.OR, "OR", columnsAliases));
+            qb.andWhere(logicalOperationFilter(filter.OR, 'OR', columnsAliases))
         }
         if (filter.AND) {
-            qb.andWhere(logicalOperationFilter(filter.AND, "AND", columnsAliases));
-=======
-            qb.andWhere(logicalOperationFilter(filter.OR, 'OR'))
-        }
-        if (filter.AND) {
-            qb.andWhere(logicalOperationFilter(filter.AND, 'AND'))
->>>>>>> 9daeaa23
+            qb.andWhere(
+                logicalOperationFilter(filter.AND, 'AND', columnsAliases)
+            )
         }
     })
 }
@@ -100,30 +87,23 @@
     return hasProperty
 }
 
-<<<<<<< HEAD
-function logicalOperationFilter(filters: IEntityFilter[], operator: "AND" | "OR", columnsAliases?: any) {
-    return new Brackets(qb => {
-        if (filters.length > 0) {
-            qb.where(getWhereClauseFromFilter(filters[0], columnsAliases));
-            for (let i=1; i<filters.length; i++) {
-                if (operator === "AND") {
-                    qb.andWhere(getWhereClauseFromFilter(filters[i], columnsAliases));
-                } else {
-                    qb.orWhere(getWhereClauseFromFilter(filters[i], columnsAliases));
-=======
 function logicalOperationFilter(
     filters: IEntityFilter[],
-    operator: 'AND' | 'OR'
+    operator: 'AND' | 'OR',
+    columnsAliases?: any
 ) {
     return new Brackets((qb) => {
         if (filters.length > 0) {
-            qb.where(getWhereClauseFromFilter(filters[0]))
+            qb.where(getWhereClauseFromFilter(filters[0], columnsAliases))
             for (let i = 1; i < filters.length; i++) {
                 if (operator === 'AND') {
-                    qb.andWhere(getWhereClauseFromFilter(filters[i]))
+                    qb.andWhere(
+                        getWhereClauseFromFilter(filters[i], columnsAliases)
+                    )
                 } else {
-                    qb.orWhere(getWhereClauseFromFilter(filters[i]))
->>>>>>> 9daeaa23
+                    qb.orWhere(
+                        getWhereClauseFromFilter(filters[i], columnsAliases)
+                    )
                 }
             }
         }
