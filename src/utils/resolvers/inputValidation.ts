--- conflicted
+++ resolved
@@ -11,6 +11,7 @@
 import { Subcategory } from '../../entities/subcategory'
 import { Program } from '../../entities/program'
 import { AgeRange } from '../../entities/ageRange'
+import { SchoolMembership } from '../../entities/schoolMembership'
 
 type Entities =
     | User
@@ -49,14 +50,7 @@
 }
 
 /**
-<<<<<<< HEAD
- * Checks `ids` against a set.
- *
- * Returns a 'nonExistentChild'/'duplicateChild' error for each
- * if 'not found'/'found' (depending on the value of `checkType`)
-=======
  * Checks `ids` against a set and flags an child existent/non_existent error.
->>>>>>> fa687824
  */
 function flagExistentOrNonExistentChild(
     checkType: 'nonExistentChild' | 'existentChild'
@@ -90,26 +84,6 @@
 }
 
 /**
-<<<<<<< HEAD
- * Checks if each user has a membership with the given school.
- *
- * Returns a 'nonExistentChild'/'duplicateChild' error for each
- * if 'not found'/'found' (depending on the value of `checkType`)
- */
-function nonExistentOrDuplicateSchoolMembership(
-    checkType: 'nonExistentChild' | 'duplicateChild'
-) {
-    return (
-        index: number,
-        schoolId: string,
-        userIds: string[],
-        map: SchoolMembershipMap
-    ) => {
-        const errors: APIError[] = []
-        for (const userId of userIds) {
-            const hasChild = map.has({ schoolId, userId })
-            if (checkType === 'duplicateChild' ? hasChild : !hasChild) {
-=======
  * Checks if each user has a membership with the given organization.
  */
 function flagExistentOrNonExistentOrganizationMembership(
@@ -129,22 +103,12 @@
                 values.push(membership)
             }
             if (checkType === 'existentChild' ? membership : !membership) {
->>>>>>> fa687824
                 errors.push(
                     createEntityAPIError(
                         checkType,
                         index,
                         'User',
                         userId,
-<<<<<<< HEAD
-                        'School',
-                        schoolId
-                    )
-                )
-            }
-        }
-        return { errors }
-=======
                         'Organization',
                         organizationId
                     )
@@ -152,7 +116,6 @@
             }
         }
         return { values, errors }
->>>>>>> fa687824
     }
 }
 
@@ -238,44 +201,6 @@
     'existentChild'
 )
 
-<<<<<<< HEAD
-const nonExistent = {
-    user: checkForNonExistent<User>('User'),
-    school: checkForNonExistent<School>('School'),
-    organization: checkForNonExistent<Organization>('Organization'),
-    role: checkForNonExistent<Role>('Role'),
-    class: checkForNonExistent<Class>('Class'),
-    category: checkForNonExistent<Category>('Category'),
-    subcategory: checkForNonExistent<Subcategory>('Subcategory'),
-    program: checkForNonExistent<Program>('Program'),
-    ageRange: checkForNonExistent<AgeRange>('AgeRange'),
-    users: {
-        in: {
-            school: nonExistentOrDuplicateSchoolMembership('nonExistentChild'),
-            organization: nonExistentOrganizationMembership,
-        },
-    },
-    programs: { in: { class: checkForNonExistentChild('Class', 'Program') } },
-}
-
-const duplicate = {
-    user: checkForDuplicate<User>('User'),
-    school: checkForDuplicate<School>('School'),
-    organization: checkForDuplicate<Organization>('Organization'),
-    role: checkForDuplicate<Role>('Role'),
-    class: checkForDuplicate<Class>('Class'),
-    category: checkForDuplicate<Category>('Category'),
-    subcategory: checkForDuplicate<Subcategory>('Subcategory'),
-    program: checkForDuplicate<Program>('Program'),
-    ageRange: checkForDuplicate<AgeRange>('AgeRange'),
-    programs: { in: { class: checkForDuplicateChild('Class', 'Program') } },
-    users: {
-        in: {
-            school: nonExistentOrDuplicateSchoolMembership('duplicateChild'),
-        },
-    },
-}
-=======
 /**
  * Checks `ids` against an map.
  *
@@ -291,7 +216,6 @@
  * Returns an 'existent' error for each if found on the map.
  */
 export const flagExistent = flagExistentOrNonExistent('existent')
->>>>>>> fa687824
 
 /**
  * Checks `ids` against a set.
