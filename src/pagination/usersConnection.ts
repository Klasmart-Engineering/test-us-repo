--- conflicted
+++ resolved
@@ -130,25 +130,7 @@
         )
     }
 
-<<<<<<< HEAD
-    scope.select(
-        ([
-            'user_id',
-            'given_name',
-            'family_name',
-            'avatar',
-            'status',
-            'email',
-            'phone',
-            'alternate_email',
-            'alternate_phone',
-            'date_of_birth',
-            'gender',
-        ] as (keyof User)[]).map((field) => `User.${field}`)
-    )
-=======
     scope.select(coreUserConnectionNodeFields)
->>>>>>> 34025a3f
 
     return scope
 }
