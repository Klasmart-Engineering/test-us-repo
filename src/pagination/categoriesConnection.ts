--- conflicted
+++ resolved
@@ -30,21 +30,7 @@
 ): Promise<IPaginatedResponse<CategoryConnectionNode>> {
     const includeTotalCount = findTotalCountInPaginationEndpoints(info)
 
-<<<<<<< HEAD
-    if (filter) {
-        scope.andWhere(
-            getWhereClauseFromFilter(scope, filter, {
-                name: 'Category.name',
-                system: 'Category.system',
-                status: 'Category.status',
-            })
-        )
-    }
-
-    scope.select(categoryConnectionNodeFields)
-=======
     scope = await categoryConnectionQuery(scope, filter)
->>>>>>> 2149216a
 
     const data = await paginateData<Category>({
         direction,
@@ -80,7 +66,7 @@
             scope.innerJoin('Category.subjects', 'Subject')
         }
         scope.andWhere(
-            getWhereClauseFromFilter(filter, {
+            getWhereClauseFromFilter(scope, filter, {
                 name: 'Category.name',
                 system: 'Category.system',
                 status: 'Category.status',
