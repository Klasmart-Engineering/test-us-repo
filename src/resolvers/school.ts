import { In, WhereExpression } from 'typeorm'
import { Organization } from '../entities/organization'
import { School } from '../entities/school'
import { SchoolMembership } from '../entities/schoolMembership'
import { Status } from '../entities/status'
import { User } from '../entities/user'
import { Context } from '../main'
import {
    mapSchoolToSchoolConnectionNode,
    schoolConnectionNodeFields,
} from '../pagination/schoolsConnection'
import { PermissionName } from '../permissions/permissionNames'
import { APIError } from '../types/errors/apiError'
import {
    CreateSchoolInput,
    DeleteSchoolInput,
    RemoveUsersFromSchoolInput,
    SchoolsMutationResult,
    AddClassesToSchoolInput,
    UpdateSchoolInput,
    AddProgramsToSchoolInput,
    RemoveProgramsFromSchoolInput,
    AddUsersToSchoolInput,
} from '../types/graphQL/school'
import {
    CreateMutation,
    DeleteMutation,
    EntityMap,
    AddMutation,
    UpdateMutation,
    RemoveMembershipMutation,
<<<<<<< HEAD
    AddMembershipMutation,
=======
    DeleteEntityMap,
    validateActiveAndNoDuplicates,
>>>>>>> a397d46d
} from '../utils/mutations/commonStructure'
import { Class } from '../entities/class'
import {
    createEntityAPIError,
    createDuplicateInputAPIError,
    createNonExistentOrInactiveEntityAPIError,
    getMembershipMapKey,
} from '../utils/resolvers'
import { formatShortCode, generateShortCode } from '../utils/shortcode'
import { config } from '../config/config'
import { Program } from '../entities/program'
import { Role } from '../entities/role'

export interface CreateSchoolEntityMap extends EntityMap<School> {
    mainEntity: Map<string, School>
    matchingOrgsAndShortcodes: Map<string, School>
    organizations: Map<string, Organization>
}
export class CreateSchools extends CreateMutation<
    School,
    CreateSchoolInput,
    SchoolsMutationResult
> {
    protected readonly EntityType = School
    protected inputTypeName = 'CreateSchoolInput'
    protected orgIds: string[]
    protected output: SchoolsMutationResult = { schools: [] }

    constructor(
        input: CreateSchoolInput[],
        permissions: Context['permissions']
    ) {
        super(input, permissions)
        this.orgIds = Array.from(
            new Set(input.map((val) => val.organizationId).flat())
        )
    }

    generateEntityMaps = (
        input: CreateSchoolInput[]
    ): Promise<CreateSchoolEntityMap> =>
        generateMapsForCreate(input, this.orgIds)

    protected authorize(): Promise<void> {
        return this.permissions.rejectIfNotAllowed(
            { organization_ids: this.orgIds },
            PermissionName.create_school_20220
        )
    }

    validationOverAllInputs(inputs: CreateSchoolInput[]) {
        return {
            validInputs: inputs.map((i, index) => {
                return { input: i, index }
            }),
            apiErrors: [],
        }
    }

    protected validate(
        index: number,
        _entity: School,
        currentInput: CreateSchoolInput,
        maps: CreateSchoolEntityMap
    ): APIError[] {
        const errors: APIError[] = []
        const { organizationId, name, shortCode } = currentInput

        const organization = maps.organizations.get(organizationId)

        if (!organization) {
            errors.push(
                createNonExistentOrInactiveEntityAPIError(
                    index,
                    ['organization_id'],
                    'ID',
                    'Organization',
                    organizationId
                )
            )
        }

        const schoolExist = maps.mainEntity.get(
            [organizationId, name].toString()
        )

        if (schoolExist) {
            errors.push(
                createEntityAPIError(
                    'duplicateChild',
                    index,
                    'School',
                    name,
                    'Organization',
                    organizationId,
                    ['organizationId', 'name']
                )
            )
        }
        const matchingOrgAndShortcode = maps.matchingOrgsAndShortcodes.get(
            [organizationId, shortCode].toString()
        )
        if (matchingOrgAndShortcode) {
            errors.push(
                createEntityAPIError(
                    'duplicateChild',
                    index,
                    'School',
                    shortCode,
                    'Organization',
                    organizationId,
                    ['organizationId', 'shortCode']
                )
            )
        }
        return errors
    }

    protected process(
        currentInput: CreateSchoolInput,
        maps: CreateSchoolEntityMap
    ) {
        const { organizationId, name, shortCode } = currentInput

        const school = new School()
        school.school_name = name
        school.shortcode = shortCode
            ? formatShortCode(shortCode)
            : generateShortCode(name)
        school.organization = Promise.resolve(
            maps.organizations.get(organizationId)!
        )

        return { outputEntity: school }
    }

    protected async buildOutput(outputEntity: School): Promise<void> {
        const schoolConnectionNode = await mapSchoolToSchoolConnectionNode(
            outputEntity
        )
        this.output.schools.push(schoolConnectionNode)
    }
}

export interface UpdateSchoolEntityMap extends EntityMap<School> {
    mainEntity: Map<string, School>
    matchingOrgsAndShortcodes: Map<string, School>
    matchingOrgsAndNames: Map<string, School>
}

export class UpdateSchools extends UpdateMutation<
    School,
    UpdateSchoolInput,
    SchoolsMutationResult
> {
    protected readonly EntityType = School
    protected readonly EntityPrimaryKey = School
    protected readonly inputTypeName = 'UpdateSchoolInput'
    protected readonly mainEntityIds: string[]
    protected readonly output: SchoolsMutationResult = { schools: [] }

    constructor(
        input: UpdateSchoolInput[],
        permissions: Context['permissions']
    ) {
        super(input, permissions)
        this.mainEntityIds = input.map((val) => val.id)
    }

    protected async generateEntityMaps(
        input: UpdateSchoolInput[]
    ): Promise<UpdateSchoolEntityMap> {
        const names = input.map((val) => val.name)
        const shortCodes = input.map((val) => val.shortCode)

        const preloadedSchoolArray = School.find({
            where: {
                school_id: In(this.mainEntityIds),
            },
            relations: ['organization'],
        })

        const matchingPreloadedSchoolArray = School.find({
            where: [
                {
                    school_name: In(names),
                },
                {
                    shortcode: In(shortCodes),
                },
            ],
            relations: ['organization'],
        })

        const matchingOrgsAndNames = new Map<string, School>()
        const matchingOrgsAndShortcodes = new Map<string, School>()
        for (const s of await matchingPreloadedSchoolArray) {
            const orgId = (await s.organization)?.organization_id || ''
            matchingOrgsAndNames.set([orgId, s.school_name].toString(), s)
            matchingOrgsAndShortcodes.set([orgId, s.shortcode].toString(), s)
        }

        return {
            mainEntity: new Map(
                (await preloadedSchoolArray).map((s) => [s.school_id, s])
            ),
            matchingOrgsAndNames,
            matchingOrgsAndShortcodes,
        }
    }

    protected async authorize(
        _input: UpdateSchoolInput[],
        entityMaps: UpdateSchoolEntityMap
    ) {
        const organizationIds: string[] = []
        for (const c of entityMaps.mainEntity.values()) {
            const organizationId = (await c.organization)?.organization_id
            if (organizationId) organizationIds.push(organizationId)
        }
        await this.permissions.rejectIfNotAllowed(
            { organization_ids: organizationIds },
            PermissionName.edit_school_20330
        )
    }

    protected validationOverAllInputs(
        inputs: UpdateSchoolInput[],
        entityMaps: UpdateSchoolEntityMap
    ): {
        validInputs: { index: number; input: UpdateSchoolInput }[]
        apiErrors: APIError[]
    } {
        return validateActiveAndNoDuplicates(
            inputs,
            entityMaps,
            inputs.map((val) => val.id),
            this.EntityType.name,
            this.inputTypeName
        )
    }

    protected validate(
        index: number,
        currentEntity: School,
        currentInput: UpdateSchoolInput,
        maps: UpdateSchoolEntityMap
    ): APIError[] {
        const errors: APIError[] = []
        const { organizationId, name, shortCode } = currentInput

        const matchingOrgAndName = maps.matchingOrgsAndNames.get(
            [organizationId, name].toString()
        )
        const matchingOrgAndShortcode = maps.matchingOrgsAndShortcodes.get(
            [organizationId, shortCode].toString()
        )

        if (
            matchingOrgAndName &&
            matchingOrgAndName.school_id !== currentEntity.school_id
        ) {
            errors.push(
                createEntityAPIError(
                    'duplicateChild',
                    index,
                    'School',
                    name,
                    'Organization',
                    organizationId,
                    ['organizationId', 'name']
                )
            )
        }
        if (
            matchingOrgAndShortcode &&
            matchingOrgAndShortcode.school_id !== currentEntity.school_id
        ) {
            errors.push(
                createEntityAPIError(
                    'duplicateChild',
                    index,
                    'School',
                    shortCode,
                    'Organization',
                    organizationId,
                    ['organizationId', 'shortCode']
                )
            )
        }
        return errors
    }

    protected process(
        currentInput: UpdateSchoolInput,
        entityMaps: UpdateSchoolEntityMap,
        index: number
    ) {
        const currentEntity = entityMaps.mainEntity.get(
            this.mainEntityIds[index]
        )!

        const { name, shortCode } = currentInput
        currentEntity.school_name = name
        currentEntity.shortcode =
            formatShortCode(
                shortCode,
                config.limits.SCHOOL_SHORTCODE_MAX_LENGTH
            ) || currentEntity.shortcode
        return { outputEntity: currentEntity }
    }

    protected async buildOutput(outputEntity: School): Promise<void> {
        this.output.schools.push(
            await mapSchoolToSchoolConnectionNode(outputEntity)
        )
    }
}

export class DeleteSchools extends DeleteMutation<
    School,
    DeleteSchoolInput,
    SchoolsMutationResult
> {
    protected readonly EntityType = School
    protected readonly EntityPrimaryKey = School
    protected readonly inputTypeName = 'DeleteSchoolInput'
    protected readonly mainEntityIds: string[]
    protected readonly output: SchoolsMutationResult = { schools: [] }

    constructor(
        input: DeleteSchoolInput[],
        permissions: Context['permissions']
    ) {
        super(input, permissions)
        this.mainEntityIds = input.map((val) => val.id)
    }

    protected async generateEntityMaps(): Promise<DeleteEntityMap<School>> {
        const categories = await School.createQueryBuilder()
            .select([
                ...schoolConnectionNodeFields,
                'Organization.organization_id',
            ])
            .leftJoin('School.organization', 'Organization')
            .where('School.school_id IN (:...ids)', { ids: this.mainEntityIds })
            .getMany()
        return { mainEntity: new Map(categories.map((c) => [c.school_id, c])) }
    }

    protected async authorize(
        _input: DeleteSchoolInput[],
        entityMaps: DeleteEntityMap<School>
    ) {
        const organizationIds: string[] = []
        for (const c of entityMaps.mainEntity.values()) {
            const organizationId = (await c.organization)?.organization_id
            if (organizationId) organizationIds.push(organizationId)
        }
        await this.permissions.rejectIfNotAllowed(
            { organization_ids: organizationIds },
            PermissionName.delete_school_20440
        )
    }

    protected async buildOutput(currentEntity: School): Promise<void> {
        this.output.schools.push(
            await mapSchoolToSchoolConnectionNode(currentEntity)
        )
    }
}

<<<<<<< HEAD
export class AddUsersToSchools extends AddMembershipMutation<
    School,
    AddUsersToSchoolInput,
    SchoolsMutationResult,
    SchoolMembership
> {
    protected readonly EntityType = School
    protected readonly inputTypeName = 'AddUsersToSchoolInput'
    protected readonly output: SchoolsMutationResult = { schools: [] }
    protected readonly mainEntityIds: string[]

    constructor(
        input: AddUsersToSchoolInput[],
        permissions: Context['permissions']
    ) {
        super(input, permissions)
        this.mainEntityIds = input.map((val) => val.schoolId)
    }

    protected async generateEntityMaps(
        input: AddUsersToSchoolInput[]
    ): Promise<EntityMap<School>> {
        const schoolsPromise = School.findByIds(this.mainEntityIds, {
            where: { status: Status.ACTIVE },
        })
        const usersPromise = User.findByIds(
            input.map((i) => i.userIds).flat(),
            { where: { status: Status.ACTIVE } }
        )
        const membershipsPromise = SchoolMembership.find({
            where: {
                user_id: In(input.map((i) => i.userIds).flat()),
                school_id: In(this.mainEntityIds),
                status: Status.ACTIVE,
            },
        })
        const organizationsPromise = Organization.find({
            join: {
                alias: 'Organization',
                innerJoin: {
                    schools: 'Organization.schools',
                },
            },
            where: (qb: WhereExpression) => {
                qb.where('schools.school_id IN (:...schoolIds)', {
                    schoolIds: this.mainEntityIds,
                })
            },
        })

        const rolesPromise = Role.findByIds(
            input.map((i) => i.schoolRoleIds).flat(),
            {
                where: {
                    status: Status.ACTIVE,
                },
            }
        )

        return {
            mainEntity: new Map(
                (await schoolsPromise).map((s) => [s.school_id, s])
            ),
            users: new Map((await usersPromise).map((u) => [u.user_id, u])),
            organizations: new Map(
                (await organizationsPromise).map((o) => [o.organization_id, o])
            ),
            memberships: new Map(
                (await membershipsPromise).map((i) => [
                    getMembershipMapKey(i.school_id, i.user_id),
                    i,
                ])
            ),
            roles: new Map((await rolesPromise).map((i) => [i.role_id, i])),
        }
    }

    protected async authorize(
        _input: AddUsersToSchoolInput[],
        maps: EntityMap<School>
    ) {
        return this.permissions.rejectIfNotAllowed(
            {
                organization_ids: [...maps.organizations.keys()],
                school_ids: this.mainEntityIds,
            },
            PermissionName.edit_school_20330
        )
    }

    protected validate(
        index: number,
        currentEntity: School,
        currentInput: AddUsersToSchoolInput,
        maps: EntityMap<School>
    ): APIError[] {
        const errors: APIError[] = []

        // role validation
        const missingRoleIds: string[] = currentInput.schoolRoleIds.reduce(
            (acc: string[], schoolRoleId: string) => {
                if (!maps.roles.has(schoolRoleId)) acc.push(schoolRoleId)
                return acc
            },
            []
        )
        if (missingRoleIds.length) {
            errors.push(
                createEntityAPIError(
                    'nonExistent',
                    index,
                    'Role',
                    missingRoleIds.toString()
                )
            )
        }

        for (const userId of currentInput.userIds) {
            // user validation
            const user = maps.users.get(userId) as User
            if (!user) {
                errors.push(
                    createEntityAPIError('nonExistent', index, 'User', userId)
                )
                continue
            }
            // membership validation
            if (
                maps.memberships.has(
                    getMembershipMapKey(currentInput.schoolId, userId)
                )
            ) {
                errors.push(
                    createEntityAPIError(
                        'duplicateChild',
                        index,
                        'User',
                        user.user_name(),
                        'School',
                        currentEntity.school_name,
                        ['school_id', 'user_id']
                    )
                )
            }
        }

        return errors
    }

    protected process(
        currentEntity: School,
        currentInput: AddUsersToSchoolInput,
        maps: EntityMap<School>
    ): SchoolMembership[] {
        const memberships: SchoolMembership[] = []

        for (const userId of currentInput.userIds) {
            const membership = new SchoolMembership()
            membership.school_id = currentEntity.school_id
            membership.school = Promise.resolve(currentEntity)
            membership.user_id = userId
            membership.user = Promise.resolve(maps.users.get(userId) as User)
            membership.roles = Promise.resolve(
                currentInput.schoolRoleIds.map((r) => maps.roles.get(r) as Role)
            )
            memberships.push(membership)
        }

        return memberships
    }

    protected async buildOutput(currentEntity: School): Promise<void> {
        this.output.schools.push(
            await mapSchoolToSchoolConnectionNode(currentEntity)
        )
    }
=======
export interface RemoveUsersFromSchoolsEntityMap extends EntityMap<School> {
    mainEntity: Map<string, School>
    users: Map<string, User>
    memberships: Map<string, SchoolMembership>
    organizations: Map<string, Organization>
>>>>>>> a397d46d
}

export class RemoveUsersFromSchools extends RemoveMembershipMutation<
    School,
    RemoveUsersFromSchoolInput,
    SchoolsMutationResult,
    SchoolMembership
> {
    protected readonly EntityType = School
    protected readonly MembershipType = SchoolMembership
    protected inputTypeName = 'RemoveUsersFromSchoolInput'
    protected output: SchoolsMutationResult = { schools: [] }
    protected mainEntityIds: string[]
    protected readonly saveIds: Record<string, string>[]

    constructor(
        input: RemoveUsersFromSchoolInput[],
        permissions: Context['permissions']
    ) {
        super(input, permissions)
        this.mainEntityIds = input.map((val) => val.schoolId)
        this.saveIds = input.flatMap((i) =>
            i.userIds.map((user_id) => {
                return {
                    user_id,
                    school_id: i.schoolId,
                }
            })
        )
    }

    generateEntityMaps = async (
        input: RemoveUsersFromSchoolInput[]
    ): Promise<RemoveUsersFromSchoolsEntityMap> =>
        generateMapsForRemoveUsers(this.mainEntityIds, input)

    protected async authorize(
        _input: RemoveUsersFromSchoolInput[],
        maps: RemoveUsersFromSchoolsEntityMap
    ): Promise<void> {
        return this.permissions.rejectIfNotAllowed(
            {
                organization_ids: [...maps.organizations.keys()],
                school_ids: this.mainEntityIds,
            },
            PermissionName.edit_school_20330
        )
    }

    protected validationOverAllInputs(
        inputs: RemoveUsersFromSchoolInput[],
        entityMaps: RemoveUsersFromSchoolsEntityMap
    ): {
        validInputs: { index: number; input: RemoveUsersFromSchoolInput }[]
        apiErrors: APIError[]
    } {
        return validateActiveAndNoDuplicates(
            inputs,
            entityMaps,
            inputs.map((val) => val.schoolId),
            this.EntityType.name,
            this.inputTypeName
        )
    }

    protected validate(
        index: number,
        currentEntity: School,
        currentInput: RemoveUsersFromSchoolInput,
        maps: RemoveUsersFromSchoolsEntityMap
    ): APIError[] {
        // Retrieval
        const errors: APIError[] = []
        const { schoolId, userIds } = currentInput

        const uniqueUserIds = new Set(userIds)

        if (uniqueUserIds.size < userIds.length) {
            errors.push(
                createDuplicateInputAPIError(
                    index,
                    ['userIds'],
                    'RemoveUsersFromSchoolInput'
                )
            )
        }

        for (const userId of userIds) {
            // User validation
            const user = maps.users.get(userId)

            if (!user) {
                errors.push(
                    createEntityAPIError('nonExistent', index, 'User', userId)
                )

                continue
            }

            // Membership validation
            if (!maps.memberships.has([schoolId, userId].toString())) {
                errors.push(
                    createEntityAPIError(
                        'nonExistentChild',
                        index,
                        'User',
                        user.user_name() || user.user_id,
                        'School',
                        currentEntity.school_name || schoolId,
                        ['school_id', 'user_id']
                    )
                )
            }
        }

        return errors
    }

    protected process(
        currentInput: RemoveUsersFromSchoolInput,
        maps: RemoveUsersFromSchoolsEntityMap,
        index: number
    ) {
        const { schoolId, userIds } = currentInput
        const memberships: SchoolMembership[] = []

        const currentEntity = maps.mainEntity!.get(this.mainEntityIds[index])!

        for (const userId of userIds) {
            const membership = maps.memberships.get(
                [schoolId, userId].toString()
            )!

            Object.assign(membership, this.partialEntity)
            memberships.push(membership)
        }

        return { outputEntity: currentEntity, others: memberships }
    }

    protected buildOutput = async (currentEntity: School): Promise<void> => {
        this.output.schools.push(
            await mapSchoolToSchoolConnectionNode(currentEntity)
        )
    }
}

export interface AddClassesToSchoolsEntityMap extends EntityMap<School> {
    mainEntity: Map<string, School>
    organizations: Map<string, Organization>
    subitems: Map<string, Class>
    itemsSubitems: Map<string, Class>
    itemsWithExistentSubitems: Map<string, Class[]>
}

export class AddClassesToSchools extends AddMutation<
    School,
    AddClassesToSchoolInput,
    SchoolsMutationResult
> {
    protected readonly EntityType = School
    protected inputTypeName = 'AddClassesToSchoolInput'
    protected mainEntityIds: string[]
    protected output: SchoolsMutationResult = { schools: [] }

    constructor(
        input: AddClassesToSchoolInput[],
        permissions: Context['permissions']
    ) {
        super(input, permissions)
        this.mainEntityIds = input.map((val) => val.schoolId)
    }

    generateEntityMaps = async (
        input: AddClassesToSchoolInput[]
    ): Promise<AddClassesToSchoolsEntityMap> =>
        generateMapsForAddingClasses(this.mainEntityIds, input)

    protected async authorize(
        _input: AddClassesToSchoolInput[],
        maps: AddClassesToSchoolsEntityMap
    ): Promise<void> {
        return this.permissions.rejectIfNotAllowed(
            {
                organization_ids: [...maps.organizations.keys()],
                school_ids: this.mainEntityIds,
            },
            PermissionName.edit_school_20330
        )
    }

    protected validationOverAllInputs(
        inputs: AddClassesToSchoolInput[],
        entityMaps: AddClassesToSchoolsEntityMap
    ): {
        validInputs: { index: number; input: AddClassesToSchoolInput }[]
        apiErrors: APIError[]
    } {
        return validateActiveAndNoDuplicates(
            inputs,
            entityMaps,
            inputs.map((val) => val.schoolId),
            this.EntityType.name,
            this.inputTypeName
        )
    }

    protected validate = (
        index: number,
        currentEntity: School,
        currentInput: AddClassesToSchoolInput,
        maps: AddClassesToSchoolsEntityMap
    ): APIError[] => {
        const errors: APIError[] = []
        const { schoolId: itemId, classIds: subitemIds } = currentInput
        const mainEntityName = 'School'
        const subEntityName = 'Class'
        const mainEntityKeyName = 'school_name'
        const subEntityKeyName = 'class_name'

        for (const subitemId of subitemIds) {
            const subitem = maps.subitems.get(subitemId)
            if (!subitem) {
                errors.push(
                    createEntityAPIError(
                        'nonExistent',
                        index,
                        subEntityName,
                        subitemId
                    )
                )
            }
            if (!subitem) continue

            const itemHasSubitem = maps.itemsSubitems.has(
                getMembershipMapKey(itemId, subitemId)
            )

            if (itemHasSubitem) {
                errors.push(
                    createEntityAPIError(
                        'duplicateChild',
                        index,
                        subEntityName,
                        subitem[subEntityKeyName],
                        mainEntityName,
                        currentEntity[mainEntityKeyName]
                    )
                )
            }
        }
        return errors
    }

    protected process(
        currentInput: AddClassesToSchoolInput,
        maps: AddClassesToSchoolsEntityMap,
        index: number
    ) {
        const { schoolId: itemId, classIds: subitemIds } = currentInput

        const currentEntity = maps.mainEntity.get(this.mainEntityIds[index])!

        const newSubitems: Class[] = []
        for (const subitemId of subitemIds) {
            const subitem = maps.subitems.get(subitemId)!
            newSubitems.push(subitem)
        }
        const preexistentSubitems = maps.itemsWithExistentSubitems.get(itemId)!
        currentEntity.classes = Promise.resolve([
            ...preexistentSubitems,
            ...newSubitems,
        ])
        return { outputEntity: currentEntity }
    }

    protected buildOutput = async (currentEntity: School): Promise<void> => {
        this.output.schools.push(
            await mapSchoolToSchoolConnectionNode(currentEntity)
        )
    }
}

export interface AddProgramsToSchoolsEntityMap extends EntityMap<School> {
    mainEntity: Map<string, School>
    organizations: Map<string, Organization>
    subitems: Map<string, Program>
    itemsSubitems: Map<string, Program>
    itemsWithExistentSubitems: Map<string, Program[]>
}

export class AddProgramsToSchools extends AddMutation<
    School,
    AddProgramsToSchoolInput,
    SchoolsMutationResult
> {
    protected readonly EntityType = School
    protected inputTypeName = 'AddProgramsToSchoolInput'
    protected mainEntityIds: string[]
    protected output: SchoolsMutationResult = { schools: [] }

    constructor(
        input: AddProgramsToSchoolInput[],
        permissions: Context['permissions']
    ) {
        super(input, permissions)
        this.mainEntityIds = input.map((val) => val.schoolId)
    }

    async generateEntityMaps(
        input: AddProgramsToSchoolInput[]
    ): Promise<AddProgramsToSchoolsEntityMap> {
        const itemIds = this.mainEntityIds
        const relations = 'programs'
        const addingIds = 'programIds'
        const mainEntityName = 'School'
        const mainitemId = 'school_id'
        const subitemId = 'id'

        const preloadedItemArray = School.findByIds(itemIds, {
            where: { status: Status.ACTIVE },
            relations: [relations],
        })
        const preloadedSubitemsArray = Program.findByIds(
            input.map((val) => val[addingIds]).flat(),
            { where: { status: Status.ACTIVE } }
        )
        const itemsWithExistentSubitems = new Map<string, Program[]>()
        const itemsSubitems = new Map<string, Program>()
        for (const item of await preloadedItemArray) {
            // eslint-disable-next-line no-await-in-loop
            const subitems = (await item.programs) || []
            itemsWithExistentSubitems.set(item[mainitemId], subitems)
            if (subitems.length > 0) {
                for (const subitem of subitems) {
                    itemsSubitems.set(
                        getMembershipMapKey(
                            item[mainitemId],
                            subitem[subitemId]
                        ),
                        subitem
                    )
                }
            }
        }

        const preloadedOrganizationArray = Organization.createQueryBuilder()
            .select('Organization.organization_id')
            .innerJoin(`Organization.schools`, mainEntityName)
            .where(`"${mainEntityName}"."${mainitemId}" IN (:...itemIds)`, {
                itemIds,
            })
            .getMany()

        return {
            mainEntity: new Map(
                (await preloadedItemArray).map((i) => [i[mainitemId], i])
            ),
            subitems: new Map(
                (await preloadedSubitemsArray).map((i) => [i[subitemId], i])
            ),
            itemsSubitems,
            itemsWithExistentSubitems,
            organizations: new Map(
                (await preloadedOrganizationArray).map((i) => [
                    i.organization_id,
                    i,
                ])
            ),
        }
    }

    protected async authorize(
        _input: AddProgramsToSchoolInput[],
        maps: AddProgramsToSchoolsEntityMap
    ): Promise<void> {
        return this.permissions.rejectIfNotAllowed(
            {
                organization_ids: [...maps.organizations.keys()],
                school_ids: this.mainEntityIds,
            },
            PermissionName.edit_school_20330
        )
    }

    protected validationOverAllInputs(
        inputs: AddProgramsToSchoolInput[],
        entityMaps: AddProgramsToSchoolsEntityMap
    ): {
        validInputs: { index: number; input: AddProgramsToSchoolInput }[]
        apiErrors: APIError[]
    } {
        return validateActiveAndNoDuplicates(
            inputs,
            entityMaps,
            inputs.map((val) => val.schoolId),
            this.EntityType.name,
            this.inputTypeName
        )
    }

    protected validate = (
        index: number,
        currentEntity: School,
        currentInput: AddProgramsToSchoolInput,
        maps: AddProgramsToSchoolsEntityMap
    ): APIError[] => {
        const errors: APIError[] = []
        const { schoolId: itemId, programIds: subitemIds } = currentInput
        const mainEntityName = 'School'
        const subEntityName = 'Program'
        const mainEntityKeyName = 'school_name'
        const subEntityKeyName = 'name'

        for (const subitemId of subitemIds) {
            const subitem = maps.subitems.get(subitemId)
            if (!subitem) {
                errors.push(
                    createEntityAPIError(
                        'nonExistent',
                        index,
                        subEntityName,
                        subitemId
                    )
                )
            }
            if (!subitem) continue

            const itemHasSubitem = maps.itemsSubitems.has(
                getMembershipMapKey(itemId, subitemId)
            )

            if (itemHasSubitem) {
                errors.push(
                    createEntityAPIError(
                        'duplicateChild',
                        index,
                        subEntityName,
                        subitem[subEntityKeyName],
                        mainEntityName,
                        currentEntity[mainEntityKeyName]
                    )
                )
            }
        }
        return errors
    }

    protected process(
        currentInput: AddProgramsToSchoolInput,
        maps: AddProgramsToSchoolsEntityMap,
        index: number
    ) {
        const { schoolId: itemId, programIds: subitemIds } = currentInput

        const currentEntity = maps.mainEntity.get(this.mainEntityIds[index])!

        const newSubitems: Program[] = []
        for (const subitemId of subitemIds) {
            const subitem = maps.subitems.get(subitemId)!
            newSubitems.push(subitem)
        }
        const preexistentSubitems = maps.itemsWithExistentSubitems.get(itemId)!
        currentEntity.programs = Promise.resolve([
            ...preexistentSubitems,
            ...newSubitems,
        ])
        return { outputEntity: currentEntity }
    }

    protected buildOutput = async (currentEntity: School): Promise<void> => {
        this.output.schools.push(
            await mapSchoolToSchoolConnectionNode(currentEntity)
        )
    }
}

async function generateMapsForCreate(
    input: CreateSchoolInput[],
    organizationIds: string[]
): Promise<CreateSchoolEntityMap> {
    const {
        matchingOrgsAndNames,
        matchingOrgsAndShortcodes,
    } = await getMatchingEntities(organizationIds, input)

    const preloadedOrgArray = Organization.find({
        where: {
            status: Status.ACTIVE,
            organization_id: In(organizationIds),
        },
    })

    return {
        mainEntity: matchingOrgsAndNames,
        matchingOrgsAndShortcodes,
        organizations: new Map(
            (await preloadedOrgArray).map((i) => [i.organization_id, i])
        ),
    }
}

const getMatchingEntities = async (
    orgIds: string[],
    input: CreateSchoolInput[]
) => {
    const names = input.map((val) => val.name)
    const shortCodes = input.map((val) => val.shortCode)
    const statusAndOrgs = { status: Status.ACTIVE, organization: In(orgIds) }
    const matchingPreloadedSchoolArray = School.find({
        where: [
            {
                school_name: In(names),
                ...statusAndOrgs,
            },
            {
                shortcode: In(shortCodes),
                ...statusAndOrgs,
            },
        ],
        relations: ['organization'],
    })

    const matchingOrgsAndNames = new Map<string, School>()
    const matchingOrgsAndShortcodes = new Map<string, School>()
    for (const s of await matchingPreloadedSchoolArray) {
        const orgId = (await s.organization)?.organization_id || ''
        matchingOrgsAndNames.set([orgId, s.school_name].toString(), s)
        matchingOrgsAndShortcodes.set([orgId, s.shortcode].toString(), s)
    }
    return { matchingOrgsAndNames, matchingOrgsAndShortcodes }
}

async function generateMapsForRemoveUsers(
    schoolIds: string[],
    input: {
        userIds: string[]
        schoolRoleIds?: string[]
    }[]
) {
    const preloadedSchoolArray = School.findByIds(schoolIds, {
        where: { status: Status.ACTIVE },
    })

    const preloadedUserArray = User.findByIds(
        input.map((i) => i.userIds).flat(),
        { where: { status: Status.ACTIVE } }
    )

    const preloadedMembershipArray = SchoolMembership.find({
        where: {
            user_id: In(input.map((i) => i.userIds).flat()),
            school_id: In(schoolIds),
            status: Status.ACTIVE,
        },
    })

    const preloadedOrganizationArray = Organization.find({
        join: {
            alias: 'Organization',
            innerJoin: {
                schools: 'Organization.schools',
            },
        },
        where: (qb: WhereExpression) => {
            qb.where('schools.school_id IN (:...schoolIds)', { schoolIds })
        },
    })

    return {
        mainEntity: new Map(
            (await preloadedSchoolArray).map((i) => [i.school_id, i])
        ),
        users: new Map((await preloadedUserArray).map((i) => [i.user_id, i])),
        memberships: new Map(
            (await preloadedMembershipArray).map((i) => [
                [i.school_id, i.user_id].toString(),
                i,
            ])
        ),
        organizations: new Map(
            (await preloadedOrganizationArray).map((i) => [
                i.organization_id,
                i,
            ])
        ),
    }
}

async function generateMapsForAddingClasses(
    itemIds: string[],
    input: AddClassesToSchoolInput[]
): Promise<AddClassesToSchoolsEntityMap> {
    const relations = 'classes'
    const addingIds = 'classIds'
    const mainEntityName = 'School'
    const mainitemId = 'school_id'
    const subitemId = 'class_id'

    const preloadedItemArray = School.findByIds(itemIds, {
        where: { status: Status.ACTIVE },
        relations: [relations],
    })
    const preloadedSubitemsArray = Class.findByIds(
        input.map((val) => val[addingIds]).flat(),
        { where: { status: Status.ACTIVE } }
    )
    const itemsWithExistentSubitems = new Map<string, Class[]>()
    const itemsSubitems = new Map<string, Class>()
    for (const item of await preloadedItemArray) {
        // eslint-disable-next-line no-await-in-loop
        const subitems = (await item.classes) || []
        itemsWithExistentSubitems.set(item[mainitemId], subitems)
        if (subitems.length > 0) {
            for (const subitem of subitems) {
                itemsSubitems.set(
                    getMembershipMapKey(item[mainitemId], subitem[subitemId]),
                    subitem
                )
            }
        }
    }

    const preloadedOrganizationArray = Organization.createQueryBuilder()
        .select('Organization.organization_id')
        .innerJoin(`Organization.schools`, mainEntityName)
        .where(`"${mainEntityName}"."${mainitemId}" IN (:...itemIds)`, {
            itemIds,
        })
        .getMany()

    return {
        mainEntity: new Map(
            (await preloadedItemArray).map((i) => [i[mainitemId], i])
        ),
        subitems: new Map(
            (await preloadedSubitemsArray).map((i) => [i[subitemId], i])
        ),
        itemsSubitems,
        itemsWithExistentSubitems,
        organizations: new Map(
            (await preloadedOrganizationArray).map((i) => [
                i.organization_id,
                i,
            ])
        ),
    }
}

export interface RemoveProgramsFromSchoolsEntityMap extends EntityMap<School> {
    mainEntity: Map<string, School>
    organizations: Map<string, Organization>
    subitems: Map<string, Program>
    itemsSubitems: Map<string, Program>
    itemsWithExistentSubitems: Map<string, Program[]>
}

export class RemoveProgramsFromSchools extends AddMutation<
    School,
    RemoveProgramsFromSchoolInput,
    SchoolsMutationResult
> {
    protected readonly EntityType = School
    protected inputTypeName = 'RemoveProgramsFromSchoolInput'
    protected mainEntityIds: string[]
    protected output: SchoolsMutationResult = { schools: [] }

    constructor(
        input: RemoveProgramsFromSchoolInput[],
        permissions: Context['permissions']
    ) {
        super(input, permissions)
        this.mainEntityIds = input.map((val) => val.schoolId)
    }

    generateEntityMaps = async (
        input: RemoveProgramsFromSchoolInput[]
    ): Promise<RemoveProgramsFromSchoolsEntityMap> =>
        generateMapsForAddingRemovingPrograms(this.mainEntityIds, input)

    protected async authorize(
        _input: RemoveProgramsFromSchoolInput[],
        maps: RemoveProgramsFromSchoolsEntityMap
    ): Promise<void> {
        return this.permissions.rejectIfNotAllowed(
            {
                organization_ids: [...maps.organizations.keys()],
                school_ids: this.mainEntityIds,
            },
            PermissionName.edit_school_20330
        )
    }

    protected validationOverAllInputs(
        inputs: RemoveProgramsFromSchoolInput[],
        entityMaps: RemoveProgramsFromSchoolsEntityMap
    ): {
        validInputs: { index: number; input: RemoveProgramsFromSchoolInput }[]
        apiErrors: APIError[]
    } {
        return validateActiveAndNoDuplicates(
            inputs,
            entityMaps,
            inputs.map((val) => val.schoolId),
            this.EntityType.name,
            this.inputTypeName
        )
    }

    protected validate = (
        index: number,
        currentEntity: School,
        currentInput: RemoveProgramsFromSchoolInput,
        maps: RemoveProgramsFromSchoolsEntityMap
    ): APIError[] => {
        const errors: APIError[] = []
        const { schoolId, programIds } = currentInput

        for (const subitemId of programIds) {
            const subitem = maps.subitems.get(subitemId)
            if (!subitem) {
                errors.push(
                    createEntityAPIError(
                        'nonExistent',
                        index,
                        'Program',
                        subitemId
                    )
                )
                continue
            }

            const itemHasSubitem = maps.itemsSubitems.has(
                getMembershipMapKey(schoolId, subitemId)
            )

            if (!itemHasSubitem) {
                errors.push(
                    createEntityAPIError(
                        'nonExistentChild',
                        index,
                        'Program',
                        subitem.name,
                        'School',
                        currentEntity.school_name
                    )
                )
            }
        }
        return errors
    }

    protected process(
        currentInput: RemoveProgramsFromSchoolInput,
        maps: RemoveProgramsFromSchoolsEntityMap,
        index: number
    ) {
        const { schoolId, programIds } = currentInput

        const preexistentSubitems = maps.itemsWithExistentSubitems.get(
            schoolId
        )!
        const newSubitems = preexistentSubitems.filter(
            (subitem) => programIds.includes(subitem.id)!
        )

        const currentEntity = maps.mainEntity.get(this.mainEntityIds[index])!

        currentEntity.programs = Promise.resolve(newSubitems)
        return { outputEntity: currentEntity }
    }

    protected buildOutput = async (currentEntity: School): Promise<void> => {
        this.output.schools.push(
            await mapSchoolToSchoolConnectionNode(currentEntity)
        )
    }
}

async function generateMapsForAddingRemovingPrograms(
    itemIds: string[],
    input: RemoveProgramsFromSchoolInput[]
): Promise<RemoveProgramsFromSchoolsEntityMap> {
    const relations = 'programs'
    const addingIds = 'programIds'
    const mainEntityName = 'School'
    const mainitemId = 'school_id'
    const subitemId = 'id'

    const preloadedItemArray = School.findByIds(itemIds, {
        where: { status: Status.ACTIVE },
        relations: [relations],
    })
    const preloadedSubitemsArray = Program.findByIds(
        input.map((val) => val[addingIds]).flat(),
        { where: { status: Status.ACTIVE } }
    )
    const itemsWithExistentSubitems = new Map<string, Program[]>()
    const itemsSubitems = new Map<string, Program>()
    for (const item of await preloadedItemArray) {
        // eslint-disable-next-line no-await-in-loop
        const subitems = (await item.programs) || []
        itemsWithExistentSubitems.set(item[mainitemId], subitems)
        if (subitems.length > 0) {
            for (const subitem of subitems) {
                itemsSubitems.set(
                    getMembershipMapKey(item[mainitemId], subitem[subitemId]),
                    subitem
                )
            }
        }
    }

    const preloadedOrganizationArray = Organization.createQueryBuilder()
        .select('Organization.organization_id')
        .innerJoin(`Organization.schools`, mainEntityName)
        .where(`"${mainEntityName}"."${mainitemId}" IN (:...itemIds)`, {
            itemIds,
        })
        .getMany()

    return {
        mainEntity: new Map(
            (await preloadedItemArray).map((i) => [i[mainitemId], i])
        ),
        subitems: new Map(
            (await preloadedSubitemsArray).map((i) => [i[subitemId], i])
        ),
        itemsSubitems,
        itemsWithExistentSubitems,
        organizations: new Map(
            (await preloadedOrganizationArray).map((i) => [
                i.organization_id,
                i,
            ])
        ),
    }
}<|MERGE_RESOLUTION|>--- conflicted
+++ resolved
@@ -29,12 +29,10 @@
     AddMutation,
     UpdateMutation,
     RemoveMembershipMutation,
-<<<<<<< HEAD
     AddMembershipMutation,
-=======
     DeleteEntityMap,
     validateActiveAndNoDuplicates,
->>>>>>> a397d46d
+    ProcessedResult,
 } from '../utils/mutations/commonStructure'
 import { Class } from '../entities/class'
 import {
@@ -407,7 +405,14 @@
     }
 }
 
-<<<<<<< HEAD
+export interface AddUsersToSchoolsEntityMap extends EntityMap<School> {
+    mainEntity: Map<string, School>
+    users: Map<string, User>
+    memberships: Map<string, SchoolMembership>
+    organizations: Map<string, Organization>
+    roles: Map<string, Role>
+}
+
 export class AddUsersToSchools extends AddMembershipMutation<
     School,
     AddUsersToSchoolInput,
@@ -427,9 +432,25 @@
         this.mainEntityIds = input.map((val) => val.schoolId)
     }
 
+    protected validationOverAllInputs(
+        inputs: AddUsersToSchoolInput[],
+        entityMaps: AddUsersToSchoolsEntityMap
+    ): {
+        validInputs: { index: number; input: AddUsersToSchoolInput }[]
+        apiErrors: APIError[]
+    } {
+        return validateActiveAndNoDuplicates(
+            inputs,
+            entityMaps,
+            inputs.map((val) => val.schoolId),
+            this.EntityType.name,
+            this.inputTypeName
+        )
+    }
+
     protected async generateEntityMaps(
         input: AddUsersToSchoolInput[]
-    ): Promise<EntityMap<School>> {
+    ): Promise<AddUsersToSchoolsEntityMap> {
         const schoolsPromise = School.findByIds(this.mainEntityIds, {
             where: { status: Status.ACTIVE },
         })
@@ -487,7 +508,7 @@
 
     protected async authorize(
         _input: AddUsersToSchoolInput[],
-        maps: EntityMap<School>
+        maps: AddUsersToSchoolsEntityMap
     ) {
         return this.permissions.rejectIfNotAllowed(
             {
@@ -502,7 +523,7 @@
         index: number,
         currentEntity: School,
         currentInput: AddUsersToSchoolInput,
-        maps: EntityMap<School>
+        maps: AddUsersToSchoolsEntityMap
     ): APIError[] {
         const errors: APIError[] = []
 
@@ -558,11 +579,12 @@
     }
 
     protected process(
-        currentEntity: School,
         currentInput: AddUsersToSchoolInput,
-        maps: EntityMap<School>
-    ): SchoolMembership[] {
+        maps: AddUsersToSchoolsEntityMap,
+        index: number
+    ): ProcessedResult<School, SchoolMembership> {
         const memberships: SchoolMembership[] = []
+        const currentEntity = maps.mainEntity.get(this.mainEntityIds[index])!
 
         for (const userId of currentInput.userIds) {
             const membership = new SchoolMembership()
@@ -576,7 +598,7 @@
             memberships.push(membership)
         }
 
-        return memberships
+        return { outputEntity: currentEntity, modifiedEntity: memberships }
     }
 
     protected async buildOutput(currentEntity: School): Promise<void> {
@@ -584,13 +606,13 @@
             await mapSchoolToSchoolConnectionNode(currentEntity)
         )
     }
-=======
+}
+
 export interface RemoveUsersFromSchoolsEntityMap extends EntityMap<School> {
     mainEntity: Map<string, School>
     users: Map<string, User>
     memberships: Map<string, SchoolMembership>
     organizations: Map<string, Organization>
->>>>>>> a397d46d
 }
 
 export class RemoveUsersFromSchools extends RemoveMembershipMutation<
