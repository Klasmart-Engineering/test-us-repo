--- conflicted
+++ resolved
@@ -293,15 +293,18 @@
                     organization: OrganizationConnectionNode,
                     args: Record<string, unknown>,
                     ctx: Context
-<<<<<<< HEAD
-                ) => ctx.loaders.organization?.branding.load(organization.id),
+                ) => {
+                    ctx.loaders.organization.branding.instance.load(
+                        organization.id
+                    )
+                },
                 usersConnection: async (
                     organization: OrganizationConnectionNode,
                     args: IPaginationArgs<User>,
                     ctx: Context,
                     info: GraphQLResolveInfo
                 ) => {
-                    return ctx.loaders.usersConnectionChild.load({
+                    return ctx.loaders.usersConnectionChild.instance.load({
                         args,
                         info,
                         parent: {
@@ -317,7 +320,7 @@
                     ctx: Context,
                     info: GraphQLResolveInfo
                 ) => {
-                    return ctx.loaders.schoolsConnectionChild.load({
+                    return ctx.loaders.schoolsConnectionChild.instance.load({
                         args,
                         info,
                         parent: {
@@ -326,12 +329,6 @@
                             pivot: '"Organization"."organization_id"',
                         },
                     })
-=======
-                ) => {
-                    ctx.loaders.organization.branding.instance.load(
-                        organization.id
-                    )
->>>>>>> 4acf3f3b
                 },
             },
             Mutation: {
