import { ApolloServerExpressConfig } from 'apollo-server-express'
import Dataloader from 'dataloader'
import { GraphQLResolveInfo } from 'graphql'
import gql from 'graphql-tag'
import { Organization } from '../entities/organization'
import { OrganizationMembership } from '../entities/organizationMembership'
import { School } from '../entities/school'
import { User } from '../entities/user'
import { ownersForOrgs } from '../loaders/organizationsConnection'
import {
    orgsForUsers,
    rolesForUsers,
    schoolsForUsers,
} from '../loaders/usersConnection'
import { Context } from '../main'
import { Model } from '../model'
import { OrganizationConnectionNode } from '../types/graphQL/organizationConnectionNode'
import {
    IPaginationArgs,
    shouldIncludeTotalCount,
} from '../utils/pagination/paginate'

const typeDefs = gql`
    scalar HexColor
    scalar Url

    extend type Mutation {
        organization(
            organization_id: ID!
            organization_name: String
            address1: String
            address2: String
            phone: String
            shortCode: String
        ): Organization
        uploadOrganizationsFromCSV(file: Upload!): File
            @isMIMEType(mimetype: "text/csv")
        renameDuplicateOrganizations: Boolean @isAdmin
        setBranding(
            organizationId: ID!
            iconImage: Upload
            primaryColor: HexColor
        ): Branding
        deleteBrandingImage(
            organizationId: ID!
            type: BrandingImageTag!
        ): Boolean
        deleteBrandingColor(organizationId: ID!): Boolean
    }
    extend type Query {
        organization(organization_id: ID!): Organization
        organizations(organization_ids: [ID!]): [Organization]
            @isAdmin(entity: "organization")
        organizationsConnection(
            direction: ConnectionDirection!
            directionArgs: ConnectionsDirectionArgs
            filter: OrganizationFilter
            sort: OrganizationSortInput
        ): OrganizationsConnectionResponse @isAdmin(entity: "organization")
    }
    type Organization {
        organization_id: ID!

        #properties
        organization_name: String
        address1: String
        address2: String
        phone: String
        shortCode: String
        status: Status

        branding: Branding

        #connections

        """
        'owner' is the User that created this Organization
        """
        owner: User @deprecated(reason: "Use 'organization_ownerships'.")
        primary_contact: User
        roles: [Role]
        memberships: [OrganizationMembership]
        teachers: [OrganizationMembership]
        students: [OrganizationMembership]
        schools: [School]
        classes: [Class] @deprecated(reason: "Use 'getClasses'.")
        getClasses: [Class]
        ageRanges: [AgeRange!]
        grades: [Grade!]
        categories: [Category!]
        subcategories: [Subcategory!]
        subjects: [Subject!]
        programs: [Program!]

        #query
        membersWithPermission(
            permission_name: String!
            search_query: String
        ): [OrganizationMembership]
        findMembers(search_query: String!): [OrganizationMembership]

        #mutations
        set(
            organization_name: String
            address1: String
            address2: String
            phone: String
            shortCode: String
        ): Organization
        setPrimaryContact(user_id: ID!): User
        addUser(user_id: ID!, shortcode: String): OrganizationMembership
        inviteUser(
            email: String
            phone: String
            given_name: String!
            family_name: String!
            date_of_birth: String
            username: String
            gender: String!
            shortcode: String
            organization_role_ids: [ID!]!
            school_ids: [ID!]
            school_role_ids: [ID!]
            alternate_email: String
            alternate_phone: String
        ): MembershipUpdate
        editMembership(
            user_id: ID!
            given_name: String!
            family_name: String!
            # email and phone are deprecated. Use User.set instead.
            email: String
            phone: String
            date_of_birth: String
            username: String
            gender: String!
            shortcode: String!
            organization_role_ids: [ID!]!
            school_ids: [ID!]
            school_role_ids: [ID!]
            alternate_email: String
            alternate_phone: String
        ): MembershipUpdate
        createRole(role_name: String!, role_description: String!): Role
        createSchool(school_name: String, shortcode: String): School
        createClass(class_name: String, shortcode: String): Class
        createOrUpdateAgeRanges(age_ranges: [AgeRangeDetail]!): [AgeRange]
        createOrUpdateGrades(grades: [GradeDetail]!): [Grade]
        createOrUpdateCategories(categories: [CategoryDetail]!): [Category]
        createOrUpdateSubcategories(
            subcategories: [SubcategoryDetail]!
        ): [Subcategory]
        createOrUpdateSubjects(subjects: [SubjectDetail]!): [Subject]
        createOrUpdatePrograms(programs: [ProgramDetail]!): [Program]
        delete(_: Int): Boolean
    }
    type OrganizationMembership {
        #properties
        user_id: ID!
        organization_id: ID!
        shortcode: String
        join_timestamp: Date
        status: Status

        #connections
        organization: Organization
        user: User
        roles: [Role]
        classes: [Class]
            @deprecated(
                reason: "Use User.classesStudying and User.classesTeaching"
            )
        schoolMemberships(permission_name: String): [SchoolMembership]

        #query
        checkAllowed(permission_name: ID!): Boolean
        classesTeaching: [Class]

        #mutations
        addRole(role_id: ID!): Role
        addRoles(role_ids: [ID!]!): [Role]
        removeRole(role_id: ID!): OrganizationMembership
        leave(_: Int): Boolean
    }
    type OrganizationOwnership {
        #properties
        user_id: ID!
        organization_id: ID!
        status: Status

        #connections
        organization: Organization
        user: User
    }

    type Branding {
        iconImageURL: Url
        primaryColor: HexColor
    }

    enum BrandingImageTag {
        ICON
    }

    # Organization connection related definitions

    enum OrganizationSortBy {
        name
    }

    input OrganizationSortInput {
        field: [OrganizationSortBy!]!
        order: SortOrder!
    }

    input OrganizationFilter {
        # table columns
        id: UUIDFilter
        name: StringFilter
        phone: StringFilter
        shortCode: StringFilter
        status: StringFilter

        # joined columns
        ownerUserId: UUIDFilter

        AND: [OrganizationFilter!]
        OR: [OrganizationFilter!]
    }

    type OrganizationsConnectionResponse implements iConnectionResponse {
        totalCount: Int
        pageInfo: ConnectionPageInfo
        edges: [OrganizationsConnectionEdge]
    }

    type OrganizationsConnectionEdge implements iConnectionEdge {
        cursor: String
        node: OrganizationConnectionNode
    }

    type OrganizationContactInfo {
        address1: String
        address2: String
        phone: String
    }

    type UserSummaryNode {
        id: String
    }

    type OrganizationConnectionNode {
        id: ID!
        name: String
        contactInfo: OrganizationContactInfo
        shortCode: String
        status: Status

        # connections
        owners: [UserSummaryNode]
        branding: Branding

        usersConnection(
            count: PageSize
            cursor: String
            filter: UserFilter
            sort: UserSortInput
            direction: ConnectionDirection
        ): UsersConnectionResponse @isAdmin(entity: "user")

        schoolsConnection(
            count: PageSize
            cursor: String
            filter: SchoolFilter
            sort: SchoolSortInput
            direction: ConnectionDirection
        ): SchoolsConnectionResponse @isAdmin(entity: "school")
    }
`
export default function getDefault(
    model: Model,
    context?: Context
): ApolloServerExpressConfig {
    return {
        typeDefs: [typeDefs],
        resolvers: {
            OrganizationConnectionNode: {
                owners: async (
                    organization: OrganizationConnectionNode,
                    args: Record<string, unknown>,
                    ctx: Context
                ) =>
                    ctx.loaders.organizationsConnection?.owners?.load(
                        organization.id
                    ),
                branding: async (
                    organization: OrganizationConnectionNode,
                    args: Record<string, unknown>,
                    ctx: Context
                ) => {
                    ctx.loaders.organization.branding.instance.load(
                        organization.id
                    )
                },
                usersConnection: async (
                    organization: OrganizationConnectionNode,
                    args: IPaginationArgs<User>,
                    ctx: Context,
                    info: GraphQLResolveInfo
                ) => {
                    return ctx.loaders.usersConnectionChild.instance.load({
                        args,
<<<<<<< HEAD
                        includeTotalCount: shouldIncludeTotalCount(
                            info,
                            args.direction
                        ),
=======
                        includeTotalCount: shouldIncludeTotalCount(info, args),
>>>>>>> 34025a3f
                        parent: {
                            id: organization.id,
                            filterKey: 'organizationId',
                            pivot: '"OrganizationMembership"."organization_id"',
                        },
                    })
                },
                schoolsConnection: async (
                    organization: OrganizationConnectionNode,
                    args: IPaginationArgs<School>,
                    ctx: Context,
                    info: GraphQLResolveInfo
                ) => {
                    return ctx.loaders.schoolsConnectionChild.instance.load({
                        args,
<<<<<<< HEAD
                        includeTotalCount: shouldIncludeTotalCount(
                            info,
                            args.direction
                        ),
=======
                        includeTotalCount: shouldIncludeTotalCount(info, args),
>>>>>>> 34025a3f
                        parent: {
                            id: organization.id,
                            filterKey: 'organizationId',
                            pivot: '"Organization"."organization_id"',
                        },
                    })
                },
            },
            Mutation: {
                organization: (_parent, args, _context, _info) =>
                    model.setOrganization(args),
                uploadOrganizationsFromCSV: (_parent, args, ctx, info) =>
                    model.uploadOrganizationsFromCSV(args, ctx, info),
                renameDuplicateOrganizations: (_parent, args, ctx, info) =>
                    model.renameDuplicateOrganizations(args, ctx, info),
                setBranding: (_parent, args, ctx, info) =>
                    model.setBranding(args, ctx, info),
                deleteBrandingImage: (_parent, args, ctx, info) =>
                    model.deleteBrandingImage(args, ctx, info),
                deleteBrandingColor: (_parent, args, ctx, info) =>
                    model.deleteBrandingColor(args, ctx, info),
            },
            Query: {
                organizations: (_parent, args, _context, _info) =>
                    model.getOrganizations(args),
                organization: (_parent, { organization_id }, _context, _info) =>
                    model.getOrganization(organization_id),
                organizationsConnection: (
                    _parent,
                    args,
                    ctx: Context,
                    info
                ) => {
                    ctx.loaders.organizationsConnection = {
                        owners: new Dataloader((keys) => ownersForOrgs(keys)),
                    }
                    // Add dataloaders for the usersConnection
                    // TODO remove once corresponding child connections have been created
                    ctx.loaders.usersConnection = {
                        organizations: new Dataloader((keys) =>
                            orgsForUsers(keys)
                        ),
                        schools: new Dataloader((keys) =>
                            schoolsForUsers(keys)
                        ),
                        roles: new Dataloader((keys) => rolesForUsers(keys)),
                    }
                    return model.organizationsConnection(ctx, info, args)
                },
            },
            Organization: {
                branding: (org: Organization, args, ctx: Context, _info) => {
                    return ctx.loaders.organization.branding.instance.load(
                        org.organization_id
                    )
                },
            },
            OrganizationMembership: {
                organization: (
                    membership: OrganizationMembership,
                    args,
                    ctx: Context,
                    _info
                ) => {
                    return ctx.loaders.organization.organization.instance.load(
                        membership.organization_id
                    )
                },
                user: (
                    membership: OrganizationMembership,
                    args,
                    ctx: Context,
                    _info
                ) => {
                    return ctx.loaders.user.user.instance.load(
                        membership.user_id
                    )
                },
            },
        },
    }
}<|MERGE_RESOLUTION|>--- conflicted
+++ resolved
@@ -310,14 +310,7 @@
                 ) => {
                     return ctx.loaders.usersConnectionChild.instance.load({
                         args,
-<<<<<<< HEAD
-                        includeTotalCount: shouldIncludeTotalCount(
-                            info,
-                            args.direction
-                        ),
-=======
                         includeTotalCount: shouldIncludeTotalCount(info, args),
->>>>>>> 34025a3f
                         parent: {
                             id: organization.id,
                             filterKey: 'organizationId',
@@ -333,14 +326,7 @@
                 ) => {
                     return ctx.loaders.schoolsConnectionChild.instance.load({
                         args,
-<<<<<<< HEAD
-                        includeTotalCount: shouldIncludeTotalCount(
-                            info,
-                            args.direction
-                        ),
-=======
                         includeTotalCount: shouldIncludeTotalCount(info, args),
->>>>>>> 34025a3f
                         parent: {
                             id: organization.id,
                             filterKey: 'organizationId',
