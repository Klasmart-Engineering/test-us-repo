import {createConnection, Connection, getManager, EntityManager, getRepository, Repository} from "typeorm";
import { GraphQLResolveInfo } from 'graphql';
import { User } from '../entities/user';
import { Organization, OrganizationInput } from "../entities/organization";
import { Role } from "../entities/role";
import { Class } from "../entities/class";
import { Context } from "../main";
import { OrganizationHelpers } from '../entities/helpers'
import { AWSS3 } from "../entities/s3";
import { ApolloServerFileUploads } from "../entities/types";

export class Model {
    public static async create() {
        try {
            const connection = await createConnection({
                name: "default",
                type: "postgres",
                url: process.env.DATABASE_URL || "postgres://postgres:kidsloop@localhost",
                synchronize: true,
                logging: Boolean(process.env.DATABASE_LOGGING),
                entities: ["src/entities/*.ts"],
            })
            const model = new Model(connection)
            console.log("🐘 Connected to postgres")
            return model
        } catch(e) {
            console.log("❌ Failed to connect or initialize postgres")
            throw e
        }
    }
    
    private connection: Connection
    private manager: EntityManager
    private userRepository: Repository<User>
    private organizationRepository: Repository<Organization>
    private roleRepository: Repository<Role>
    private classRepository: Repository<Class>

    constructor(connection: Connection) {
        this.connection = connection
        this.manager = getManager(connection.name)
        this.userRepository = getRepository(User, connection.name)
        this.organizationRepository = getRepository(Organization, connection.name)
        this.roleRepository = getRepository(Role, connection.name)
        this.classRepository = getRepository(Class, connection.name)
    }

    public async getMyUser({token}: Context) {
        try {
            if(!token) {return null}
            let user = (await this.userRepository.findOne({ user_id: token.id })) || new User()
            
            let modified = false
            if(user.user_id !== token.id)     { user.user_id = token.id;     modified = true }
            if(user.user_name !== token.name) { user.user_name = token.name; modified = true }
            if(user.email !== token.email)    { user.email = token.email;    modified = true }
            
            if(modified) { await this.manager.save(user) }
                
            return user
        } catch(e) {
            console.error(e)
        }
    }
    public async newUser({user_name, email, avatar}: User) {
        const newUser = new User()
        newUser.user_name = user_name
        newUser.email = email
        newUser.avatar = avatar

        await this.manager.save(newUser)
        return newUser
    }
    public async setUser({user_id, user_name, email, avatar}: User) {
        const user = await this.userRepository.findOneOrFail(user_id)

        if(user_name !== undefined) {user.user_name = user_name}
        if(email !== undefined) { user.email = email }
        if(avatar !== undefined) { user.avatar = avatar }

        await this.manager.save(user)
        return user
    }
    public async getUser(user_id: string) {
        const user = await this.userRepository.findOneOrFail(user_id)
        return user
    }    
    public async getUsers() {
        return this.userRepository.find()
    }

    public GetShortCode({name}: {name: string}) {
        return OrganizationHelpers.GetShortCode(this.organizationRepository, {name})
    }

    public async setOrganization({ organization_id, organization_name, address1, address2, phone, email, logo, color, shortCode}:OrganizationInput) {
        const organization = await this.organizationRepository.findOneOrFail(organization_id)
        const isUpdated = 
            organization_name !== undefined ||
            address1 !== undefined ||
            address2 !== undefined ||
            email !== undefined ||
            phone !== undefined ||
            color !== undefined ||
            shortCode !== undefined ||
            (logo !== undefined && null !== logo && typeof logo === 'object')
        if(isUpdated) {
            if(organization_name !== undefined) { organization.organization_name = organization_name }
            if(address1 !== undefined) { organization.address1 = address1 }
            if(address2 !== undefined) { organization.address2 = address2 }
            if(email !== undefined) { organization.email = email }
            if(phone !== undefined) { organization.phone = phone }
            if(color !== undefined) { organization.color = color }
            if(shortCode !== undefined) { organization.shortCode = shortCode }
            
            if(!await organization.isValid()) { return organization }
    
            if(logo !== undefined && null !== logo && typeof logo === 'object') { 
                const s3 = AWSS3.getInstance({ 
                    accessKeyId: process.env.AWS_ACCESS_KEY_ID as string,
                    secretAccessKey: process.env.AWS_SECRET_ACCESS_KEY as string,
                    destinationBucketName: process.env.AWS_DEFAULT_BUCKET as string,
                    region: process.env.AWS_DEFAULT_REGION as string,
                })
                if(organization.logoKey && !organization.logoKey.startsWith("default/")) {
                    await s3.deleteObject(organization.logoKey as string)
                }
                const upload = await s3.singleFileUpload({file: logo as ApolloServerFileUploads.File, path: organization.organization_id, type: 'image'})
        
                organization.logoKey = upload.key
            }
            await this.manager.save(organization)
        }

<<<<<<< HEAD
        const isUpdated = 
            organization_name !== undefined ||
            address1 !== undefined ||
            address2 !== undefined ||
            email !== undefined ||
            phone !== undefined ||
            color !== undefined ||
            shortCode !== undefined ||
            (logo !== undefined && null !== logo && typeof logo === 'object')

        if(isUpdated) {
            if(organization_name !== undefined) { organization.organization_name = organization_name }
            if(address1 !== undefined) { organization.address1 = address1 }
            if(address2 !== undefined) { organization.address2 = address2 }
            if(email !== undefined) { organization.email = email }
            if(phone !== undefined) { organization.phone = phone }
            if(color !== undefined) { organization.color = color }
            if(shortCode !== undefined) { organization.shortCode = shortCode }
            
            if(!await organization.isValid()) { return organization }
    
            if(logo !== undefined && null !== logo && typeof logo === 'object') { 
                const s3 = AWSS3.getInstance({ 
                    accessKeyId: process.env.AWS_ACCESS_KEY_ID as string,
                    secretAccessKey: process.env.AWS_SECRET_ACCESS_KEY as string,
                    destinationBucketName: process.env.AWS_DEFAULT_BUCKET as string,
                    region: process.env.AWS_DEFAULT_REGION as string,
                })
                if(organization.logoKey && !organization.logoKey.startsWith("default/")) {
                    await s3.deleteObject(organization.logoKey as string)
                }
                const upload = await s3.singleFileUpload({file: logo as ApolloServerFileUploads.File, path: organization.organization_id, type: 'image'})
        
                organization.logoKey = upload.key
            }
            await this.manager.save(organization)
        }

=======
>>>>>>> 12730222
        return organization
    }
    public async getOrganization(organization_id: string) {
        const organization = await this.organizationRepository.findOne(organization_id)
        return organization
    }
    public async getOrganizations(organization_ids: string[]) {
        try {
            if (organization_ids) {
                return await this.organizationRepository.findByIds(organization_ids)
            } else {
                return await this.organizationRepository.find()
            }
        } catch(e) {
            console.error(e)
        }
    }

    public async setRole({role_id, role_name}: Role) {
        try {
            const role = await this.roleRepository.findOneOrFail(role_id)

            if(role_name !== undefined) { role.role_name = role_name } 
            
            return role
        } catch(e) {
            console.error(e)
        }
    }
    public async getRole({role_id}: Role) {
        try {
            const role = await this.roleRepository.findOneOrFail({role_id})
            return role
        } catch(e) {
            console.error(e)
        }
    }
    public async getRoles() {
        try {
            const roles = await this.roleRepository.find()
            return roles
        } catch(e) {
            console.error(e)
        }
    }

    public async getClass({class_id}: Class) {
        try {
            const _class = await this.classRepository.findOneOrFail({class_id})
            return _class
        } catch(e) {
            console.error(e)
        }
    }
    public async getClasses() {
        try {
            const classes = await this.classRepository.find()
            return classes
        } catch(e) {
            console.error(e)
        }
    }
}<|MERGE_RESOLUTION|>--- conflicted
+++ resolved
@@ -5,9 +5,9 @@
 import { Role } from "../entities/role";
 import { Class } from "../entities/class";
 import { Context } from "../main";
-import { OrganizationHelpers } from '../entities/helpers'
 import { AWSS3 } from "../entities/s3";
 import { ApolloServerFileUploads } from "../entities/types";
+import { OrganizationHelpers } from '../entities/helpers'
 
 export class Model {
     public static async create() {
@@ -95,44 +95,7 @@
 
     public async setOrganization({ organization_id, organization_name, address1, address2, phone, email, logo, color, shortCode}:OrganizationInput) {
         const organization = await this.organizationRepository.findOneOrFail(organization_id)
-        const isUpdated = 
-            organization_name !== undefined ||
-            address1 !== undefined ||
-            address2 !== undefined ||
-            email !== undefined ||
-            phone !== undefined ||
-            color !== undefined ||
-            shortCode !== undefined ||
-            (logo !== undefined && null !== logo && typeof logo === 'object')
-        if(isUpdated) {
-            if(organization_name !== undefined) { organization.organization_name = organization_name }
-            if(address1 !== undefined) { organization.address1 = address1 }
-            if(address2 !== undefined) { organization.address2 = address2 }
-            if(email !== undefined) { organization.email = email }
-            if(phone !== undefined) { organization.phone = phone }
-            if(color !== undefined) { organization.color = color }
-            if(shortCode !== undefined) { organization.shortCode = shortCode }
-            
-            if(!await organization.isValid()) { return organization }
-    
-            if(logo !== undefined && null !== logo && typeof logo === 'object') { 
-                const s3 = AWSS3.getInstance({ 
-                    accessKeyId: process.env.AWS_ACCESS_KEY_ID as string,
-                    secretAccessKey: process.env.AWS_SECRET_ACCESS_KEY as string,
-                    destinationBucketName: process.env.AWS_DEFAULT_BUCKET as string,
-                    region: process.env.AWS_DEFAULT_REGION as string,
-                })
-                if(organization.logoKey && !organization.logoKey.startsWith("default/")) {
-                    await s3.deleteObject(organization.logoKey as string)
-                }
-                const upload = await s3.singleFileUpload({file: logo as ApolloServerFileUploads.File, path: organization.organization_id, type: 'image'})
-        
-                organization.logoKey = upload.key
-            }
-            await this.manager.save(organization)
-        }
 
-<<<<<<< HEAD
         const isUpdated = 
             organization_name !== undefined ||
             address1 !== undefined ||
@@ -171,8 +134,6 @@
             await this.manager.save(organization)
         }
 
-=======
->>>>>>> 12730222
         return organization
     }
     public async getOrganization(organization_id: string) {
