--- conflicted
+++ resolved
@@ -36,20 +36,6 @@
         phone: String
         shortCode: String
     ): Organization
-    newOrganization(
-        organization_name: String!
-        address1: String!
-        address2: String
-        email: String!
-        phone: String!
-        shortCode: String!
-        logo: Upload!
-        color: String!
-<<<<<<< HEAD
-    ): Organization
-=======
-    ): OrganizationResult!
->>>>>>> db69e14f
 
     role(role_id: ID!): Role
     roles: [Role]
@@ -58,15 +44,6 @@
     class(class_id: ID!): Class
 }
 
-<<<<<<< HEAD
-=======
-union OrganizationResult = Organization | ValidationErrors
-
-type ValidationErrors {
-    errors: [ValidationError]
-}
-
->>>>>>> db69e14f
 type ValidationError {
     property: String!,
     value: String!, 
